--- conflicted
+++ resolved
@@ -163,7 +163,14 @@
   ${CMAKE_CURRENT_BINARY_DIR}/manifoldConfig.cmake
   DESTINATION ${CMAKE_INSTALL_DATADIR}/manifold
 )
-<<<<<<< HEAD
+
+if(MANIFOLD_CROSS_SECTION)
+  set(TEMPLATE_OPTIONAL_CLIPPER "Clipper2")
+endif()
+configure_file(manifold.pc.in ${CMAKE_CURRENT_BINARY_DIR}/manifold.pc @ONLY)
+install(FILES ${CMAKE_CURRENT_BINARY_DIR}/manifold.pc
+  DESTINATION lib/pkgconfig)
+
 endif()
 
 # configuration summary, idea from openscad
@@ -214,15 +221,4 @@
 message(STATUS "MANIFOLD_CBIND:              ${MANIFOLD_CBIND}")
 message(STATUS "MANIFOLD_JSBIND:             ${MANIFOLD_JSBIND}")
 message(STATUS "MANIFOLD_EXCEPTIONS:         ${MANIFOLD_EXCEPTIONS}")
-message(STATUS " ")
-=======
-
-if(MANIFOLD_CROSS_SECTION)
-  set(TEMPLATE_OPTIONAL_CLIPPER "Clipper2")
-endif()
-configure_file(manifold.pc.in ${CMAKE_CURRENT_BINARY_DIR}/manifold.pc @ONLY)
-install(FILES ${CMAKE_CURRENT_BINARY_DIR}/manifold.pc
-  DESTINATION lib/pkgconfig)
-
-endif()
->>>>>>> db4470c3
+message(STATUS " ")