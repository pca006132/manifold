--- conflicted
+++ resolved
@@ -24,7 +24,16 @@
 namespace {
 using namespace manifold;
 
-<<<<<<< HEAD
+constexpr int kCrossing = -2;
+constexpr int kNone = -1;
+constexpr ivec4 kVoxelOffset(1, 1, 1, 0);
+// Maximum fraction of spacing that a vert can move.
+constexpr double kS = 0.25;
+// Corresponding approximate distance ratio bound.
+constexpr double kD = 1 / kS - 1;
+// Maximum number of opposed verts (of 7) to allow collapse.
+constexpr int kMaxOpposed = 3;
+
 ivec3 TetTri0(int i) {
   constexpr ivec3 tetTri0[16] = {{-1, -1, -1},  //
                                  {0, 3, 4},     //
@@ -42,35 +51,6 @@
                                  {5, 1, 0},     //
                                  {4, 3, 0},     //
                                  {-1, -1, -1}};
-=======
-constexpr int kCrossing = -2;
-constexpr int kNone = -1;
-constexpr glm::ivec4 kVoxelOffset(1, 1, 1, 0);
-// Maximum fraction of spacing that a vert can move.
-constexpr float kS = 0.25;
-// Corresponding approximate distance ratio bound.
-constexpr float kD = 1 / kS - 1;
-// Maximum number of opposed verts (of 7) to allow collapse.
-constexpr int kMaxOpposed = 3;
-
-glm::ivec3 TetTri0(int i) {
-  constexpr glm::ivec3 tetTri0[16] = {{-1, -1, -1},  //
-                                      {0, 3, 4},     //
-                                      {0, 1, 5},     //
-                                      {1, 5, 3},     //
-                                      {1, 4, 2},     //
-                                      {1, 0, 3},     //
-                                      {2, 5, 0},     //
-                                      {5, 3, 2},     //
-                                      {2, 3, 5},     //
-                                      {0, 5, 2},     //
-                                      {3, 0, 1},     //
-                                      {2, 4, 1},     //
-                                      {3, 5, 1},     //
-                                      {5, 1, 0},     //
-                                      {4, 3, 0},     //
-                                      {-1, -1, -1}};
->>>>>>> fbf07bf9
   return tetTri0[i];
 }
 
@@ -94,39 +74,27 @@
   return tetTri1[i];
 }
 
-<<<<<<< HEAD
-ivec4 Neighbors(int i) {
-  constexpr ivec4 neighbors[7] = {{0, 0, 0, 1},   //
-                                  {1, 0, 0, 0},   //
-                                  {0, 1, 0, 0},   //
-                                  {0, 0, 1, 0},   //
-                                  {-1, 0, 0, 1},  //
-                                  {0, -1, 0, 1},  //
-                                  {0, 0, -1, 1}};
-  return neighbors[i];
-=======
-glm::ivec4 Neighbor(glm::ivec4 base, int i) {
-  constexpr glm::ivec4 neighbors[14] = {{0, 0, 0, 1},     //
-                                        {1, 0, 0, 0},     //
-                                        {0, 1, 0, 0},     //
-                                        {0, 0, 1, 0},     //
-                                        {-1, 0, 0, 1},    //
-                                        {0, -1, 0, 1},    //
-                                        {0, 0, -1, 1},    //
-                                        {-1, -1, -1, 1},  //
-                                        {-1, 0, 0, 0},    //
-                                        {0, -1, 0, 0},    //
-                                        {0, 0, -1, 0},    //
-                                        {0, -1, -1, 1},   //
-                                        {-1, 0, -1, 1},   //
-                                        {-1, -1, 0, 1}};
-  glm::ivec4 neighborIndex = base + neighbors[i];
+ivec4 Neighbor(ivec4 base, int i) {
+  constexpr ivec4 neighbors[14] = {{0, 0, 0, 1},     //
+                                   {1, 0, 0, 0},     //
+                                   {0, 1, 0, 0},     //
+                                   {0, 0, 1, 0},     //
+                                   {-1, 0, 0, 1},    //
+                                   {0, -1, 0, 1},    //
+                                   {0, 0, -1, 1},    //
+                                   {-1, -1, -1, 1},  //
+                                   {-1, 0, 0, 0},    //
+                                   {0, -1, 0, 0},    //
+                                   {0, 0, -1, 0},    //
+                                   {0, -1, -1, 1},   //
+                                   {-1, 0, -1, 1},   //
+                                   {-1, -1, 0, 1}};
+  ivec4 neighborIndex = base + neighbors[i];
   if (neighborIndex.w == 2) {
     neighborIndex += 1;
     neighborIndex.w = 0;
   }
   return neighborIndex;
->>>>>>> fbf07bf9
 }
 
 Uint64 EncodeIndex(ivec4 gridPos, ivec3 gridPow) {
@@ -169,9 +137,8 @@
 
 // Simplified ITP root finding algorithm - same worst-case performance as
 // bisection, better average performance.
-inline glm::vec3 FindSurface(glm::vec3 pos0, float d0, glm::vec3 pos1, float d1,
-                             float tol, float level,
-                             std::function<float(glm::vec3)> sdf) {
+inline vec3 FindSurface(vec3 pos0, double d0, vec3 pos1, double d1, double tol,
+                        double level, std::function<double(vec3)> sdf) {
   if (d0 == 0) {
     return pos0;
   } else if (d1 == 0) {
@@ -180,17 +147,17 @@
 
   // Sole tuning parameter, k: (0, 1) - smaller value gets better median
   // performance, but also hits the worst case more often.
-  const float k = 0.1;
-  const float check = 2 * tol / glm::length(pos0 - pos1);
-  float frac = 1;
-  float biFrac = 1;
+  const double k = 0.1;
+  const double check = 2 * tol / glm::length(pos0 - pos1);
+  double frac = 1;
+  double biFrac = 1;
   while (frac > check) {
-    const float t = glm::mix(d0 / (d0 - d1), 0.5f, k);
-    const float r = biFrac / frac - 0.5;
-    const float x = glm::abs(t - 0.5) < r ? t : 0.5 - r * (t < 0.5 ? 1 : -1);
-
-    const glm::vec3 mid = glm::mix(pos0, pos1, x);
-    const float d = sdf(mid) - level;
+    const double t = glm::mix(d0 / (d0 - d1), 0.5, k);
+    const double r = biFrac / frac - 0.5;
+    const double x = glm::abs(t - 0.5) < r ? t : 0.5 - r * (t < 0.5 ? 1 : -1);
+
+    const vec3 mid = glm::mix(pos0, pos1, x);
+    const double d = sdf(mid) - level;
 
     if ((d > 0) == (d0 > 0)) {
       d0 = d;
@@ -214,18 +181,13 @@
  * contributes only a single movedVert and all crossing edgeVerts refer to that.
  */
 struct GridVert {
-<<<<<<< HEAD
   double distance = NAN;
-  int edgeVerts[7] = {-1, -1, -1, -1, -1, -1, -1};
-=======
-  float distance = NAN;
   int movedVert = kNone;
   int edgeVerts[7] = {kNone, kNone, kNone, kNone, kNone, kNone, kNone};
 
   inline bool HasMoved() const { return movedVert >= 0; }
->>>>>>> fbf07bf9
-
-  inline bool SameSide(float dist) const {
+
+  inline bool SameSide(double dist) const {
     return (dist > 0) == (distance > 0);
   }
 
@@ -236,13 +198,8 @@
   }
 };
 
-<<<<<<< HEAD
-struct ComputeVerts {
+struct NearSurface {
   VecView<vec3> vertPos;
-=======
-struct NearSurface {
-  VecView<glm::vec3> vertPos;
->>>>>>> fbf07bf9
   VecView<int> vertIndex;
   HashTableD<GridVert> gridVerts;
   VecView<const double> voxels;
@@ -254,58 +211,25 @@
   const double level;
   const double tol;
 
-<<<<<<< HEAD
-  // Simplified ITP root finding algorithm - same worst-case performance as
-  // bisection, better average performance.
-  inline vec3 FindSurface(vec3 pos0, double d0, vec3 pos1, double d1) const {
-    if (d0 == 0) {
-      return pos0;
-    } else if (d1 == 0) {
-      return pos1;
-    }
-
-    // Sole tuning parameter, k: (0, 1) - smaller value gets better median
-    // performance, but also hits the worst case more often.
-    const double k = 0.1;
-    const double check = 2 * tol / glm::length(pos0 - pos1);
-    double frac = 1;
-    double biFrac = 1;
-    while (frac > check) {
-      const double t = glm::mix(d0 / (d0 - d1), 0.5, k);
-      const double r = biFrac / frac - 0.5;
-      const double x = std::abs(t - 0.5) < r ? t : 0.5 - r * (t < 0.5 ? 1 : -1);
-
-      const vec3 mid = glm::mix(pos0, pos1, x);
-      const double d = sdf(mid) - level;
-
-      if ((d > 0) == (d0 > 0)) {
-        d0 = d;
-        pos0 = mid;
-        frac *= 1 - x;
-      } else {
-        d1 = d;
-        pos1 = mid;
-        frac *= x;
-=======
   inline void operator()(Uint64 index) {
     ZoneScoped;
     if (gridVerts.Full()) return;
 
-    const glm::ivec4 gridIndex = DecodeIndex(index, gridPow);
-
-    if (glm::any(glm::greaterThan(glm::ivec3(gridIndex), gridSize))) return;
+    const ivec4 gridIndex = DecodeIndex(index, gridPow);
+
+    if (glm::any(glm::greaterThan(ivec3(gridIndex), gridSize))) return;
 
     GridVert gridVert;
     gridVert.distance = voxels[EncodeIndex(gridIndex + kVoxelOffset, gridPow)];
 
     bool keep = false;
-    float vMax = 0;
+    double vMax = 0;
     int closestNeighbor = -1;
     int opposedVerts = 0;
     for (int i = 0; i < 7; ++i) {
-      const float val =
+      const double val =
           voxels[EncodeIndex(Neighbor(gridIndex, i) + kVoxelOffset, gridPow)];
-      const float valOp = voxels[EncodeIndex(
+      const double valOp = voxels[EncodeIndex(
           Neighbor(gridIndex, i + 7) + kVoxelOffset, gridPow)];
 
       if (!gridVert.SameSide(val)) {
@@ -334,11 +258,11 @@
     // become an even-manifold with kissing verts. These must be removed in a
     // post-process: CleanupTopology().
     if (closestNeighbor >= 0 && opposedVerts <= kMaxOpposed) {
-      const glm::vec3 gridPos = Position(gridIndex, origin, spacing);
-      const glm::ivec4 neighborIndex = Neighbor(gridIndex, closestNeighbor);
-      const glm::vec3 pos = FindSurface(
-          gridPos, gridVert.distance, Position(neighborIndex, origin, spacing),
-          vMax, tol, level, sdf);
+      const vec3 gridPos = Position(gridIndex, origin, spacing);
+      const ivec4 neighborIndex = Neighbor(gridIndex, closestNeighbor);
+      const vec3 pos = FindSurface(gridPos, gridVert.distance,
+                                   Position(neighborIndex, origin, spacing),
+                                   vMax, tol, level, sdf);
       // Bound the delta of each vert to ensure the tetrahedron cannot invert.
       if (glm::all(glm::lessThan(glm::abs(pos - gridPos), kS * spacing))) {
         const int idx = AtomicAdd(vertIndex[0], 1);
@@ -348,7 +272,6 @@
           if (gridVert.edgeVerts[j] == kCrossing) gridVert.edgeVerts[j] = idx;
         }
         keep = true;
->>>>>>> fbf07bf9
       }
     } else {
       for (int j = 0; j < 7; ++j) gridVert.edgeVerts[j] = kNone;
@@ -359,61 +282,38 @@
 };
 
 struct ComputeVerts {
-  VecView<glm::vec3> vertPos;
+  VecView<vec3> vertPos;
   VecView<int> vertIndex;
   HashTableD<GridVert> gridVerts;
-  VecView<const float> voxels;
-  const std::function<float(glm::vec3)> sdf;
-  const glm::vec3 origin;
-  const glm::ivec3 gridSize;
-  const glm::ivec3 gridPow;
-  const glm::vec3 spacing;
-  const float level;
-  const float tol;
+  VecView<const double> voxels;
+  const std::function<double(vec3)> sdf;
+  const vec3 origin;
+  const ivec3 gridSize;
+  const ivec3 gridPow;
+  const vec3 spacing;
+  const double level;
+  const double tol;
 
   void operator()(int idx) {
     ZoneScoped;
     Uint64 baseKey = gridVerts.KeyAt(idx);
     if (baseKey == kOpen) return;
 
-<<<<<<< HEAD
-    const ivec4 gridIndex = DecodeIndex(index, gridPow);
-
-    if (glm::any(glm::greaterThan(ivec3(gridIndex), gridSize))) return;
+    GridVert& gridVert = gridVerts.At(idx);
+
+    if (gridVert.HasMoved()) return;
+
+    const ivec4 gridIndex = DecodeIndex(baseKey, gridPow);
 
     const vec3 position = Position(gridIndex, origin, spacing);
-
-    GridVert gridVert;
-    gridVert.distance =
-        voxels[EncodeIndex(gridIndex + ivec4(1, 1, 1, 0), gridPow)];
-=======
-    GridVert& gridVert = gridVerts.At(idx);
-
-    if (gridVert.HasMoved()) return;
-
-    const glm::ivec4 gridIndex = DecodeIndex(baseKey, gridPow);
-
-    const glm::vec3 position = Position(gridIndex, origin, spacing);
->>>>>>> fbf07bf9
 
     // These seven edges are uniquely owned by this gridVert; any of them
     // which intersect the surface create a vert.
     for (int i = 0; i < 7; ++i) {
-<<<<<<< HEAD
-      ivec4 neighborIndex = gridIndex + Neighbors(i);
-      if (neighborIndex.w == 2) {
-        neighborIndex += 1;
-        neighborIndex.w = 0;
-      }
+      const ivec4 neighborIndex = Neighbor(gridIndex, i);
+      const GridVert& neighbor = gridVerts[EncodeIndex(neighborIndex, gridPow)];
+
       const double val =
-          voxels[EncodeIndex(neighborIndex + ivec4(1, 1, 1, 0), gridPow)];
-      if ((val > 0) == (gridVert.distance > 0)) continue;
-      keep = true;
-=======
-      const glm::ivec4 neighborIndex = Neighbor(gridIndex, i);
-      const GridVert& neighbor = gridVerts[EncodeIndex(neighborIndex, gridPow)];
-
-      const float val =
           isfinite(neighbor.distance)
               ? neighbor.distance
               : voxels[EncodeIndex(neighborIndex + kVoxelOffset, gridPow)];
@@ -423,7 +323,6 @@
         gridVert.edgeVerts[i] = neighbor.movedVert;
         continue;
       }
->>>>>>> fbf07bf9
 
       const int idx = AtomicAdd(vertIndex[0], 1);
       vertPos[idx] = FindSurface(position, gridVert.distance,
@@ -442,7 +341,7 @@
 
   void CreateTri(const ivec3& tri, const int edges[6]) {
     if (tri[0] < 0) return;
-    const glm::ivec3 verts(edges[tri[0]], edges[tri[1]], edges[tri[2]]);
+    const ivec3 verts(edges[tri[0]], edges[tri[1]], edges[tri[2]]);
     if (verts[0] == verts[1] || verts[1] == verts[2] || verts[2] == verts[0])
       return;
     int idx = AtomicAdd(triIndex[0], 1);
@@ -462,11 +361,7 @@
     if (baseKey == kOpen) return;
 
     const GridVert& base = gridVerts.At(idx);
-<<<<<<< HEAD
-    const ivec4 baseIndex = DecodeIndex(basekey, gridPow);
-=======
-    const glm::ivec4 baseIndex = DecodeIndex(baseKey, gridPow);
->>>>>>> fbf07bf9
+    const ivec4 baseIndex = DecodeIndex(baseKey, gridPow);
 
     ivec4 leadIndex = baseIndex;
     if (leadIndex.w == 0)
@@ -559,31 +454,19 @@
  * This allows bindings use LevelSet despite being compiled with MANIFOLD_PAR
  * active.
  */
-<<<<<<< HEAD
-MeshGL MeshGL::LevelSet(std::function<double(vec3)> sdf, Box bounds,
-                        double edgeLength, double level, double precision,
-                        bool canParallel) {
-=======
-Manifold Manifold::LevelSet(std::function<float(glm::vec3)> sdf, Box bounds,
-                            float edgeLength, float level, float precision,
+Manifold Manifold::LevelSet(std::function<double(vec3)> sdf, Box bounds,
+                            double edgeLength, double level, double precision,
                             bool canParallel) {
->>>>>>> fbf07bf9
   if (precision <= 0) {
     precision = std::numeric_limits<double>::infinity();
   }
-<<<<<<< HEAD
+
+  auto pImpl_ = std::make_shared<Impl>();
+  auto& vertPos = pImpl_->vertPos_;
+
   const vec3 dim = bounds.Size();
   const ivec3 gridSize(dim / edgeLength + 1.0);
   const vec3 spacing = dim / (vec3(gridSize - 1));
-=======
-
-  auto pImpl_ = std::make_shared<Impl>();
-  auto& vertPos = pImpl_->vertPos_;
-
-  const glm::vec3 dim = bounds.Size();
-  const glm::ivec3 gridSize(dim / edgeLength + 1.0f);
-  const glm::vec3 spacing = dim / (glm::vec3(gridSize - 1));
->>>>>>> fbf07bf9
 
   const ivec3 gridPow(glm::log2(gridSize + 2) + 1);
   const Uint64 maxIndex = EncodeIndex(ivec4(gridSize + 2, 1), gridPow);
@@ -599,35 +482,20 @@
   for_each_n(
       pol, countAt(0_uz), maxIndex,
       [&voxels, sdf, level, origin, spacing, gridSize, gridPow](Uint64 idx) {
-<<<<<<< HEAD
-        voxels[idx] = BoundedSDF(DecodeIndex(idx, gridPow) - ivec4(1, 1, 1, 0),
-=======
         voxels[idx] = BoundedSDF(DecodeIndex(idx, gridPow) - kVoxelOffset,
->>>>>>> fbf07bf9
                                  origin, spacing, gridSize, level, sdf);
       });
 
   size_t tableSize = std::min(
       2 * maxIndex, static_cast<Uint64>(10 * glm::pow(maxIndex, 0.667)));
   HashTable<GridVert> gridVerts(tableSize);
-<<<<<<< HEAD
-  Vec<vec3> vertPos(gridVerts.Size() * 7);
+  vertPos.resize(gridVerts.Size() * 7);
 
   while (1) {
     Vec<int> index(1, 0);
     for_each_n(pol, countAt(0_uz), EncodeIndex(ivec4(gridSize, 1), gridPow),
-               ComputeVerts({vertPos, index, gridVerts.D(), voxels, sdf, origin,
-                             gridSize, gridPow, spacing, level, precision}));
-=======
-  vertPos.resize(gridVerts.Size() * 7);
-
-  while (1) {
-    Vec<int> index(1, 0);
-    for_each_n(pol, countAt(0_uz),
-               EncodeIndex(glm::ivec4(gridSize, 1), gridPow),
                NearSurface({vertPos, index, gridVerts.D(), voxels, sdf, origin,
                             gridSize, gridPow, spacing, level, precision}));
->>>>>>> fbf07bf9
 
     if (gridVerts.Full()) {  // Resize HashTable
       const vec3 lastVert = vertPos[index[0] - 1];
