--- conflicted
+++ resolved
@@ -93,13 +93,8 @@
     } while (current != halfedge);
   }
 
-<<<<<<< HEAD
   void CreateFaces(const std::vector<double>& propertyTolerance = {});
-  void RemoveUnreferencedVerts(Vec<ivec3>& triVerts);
-=======
-  void CreateFaces(const std::vector<float>& propertyTolerance = {});
   void RemoveUnreferencedVerts();
->>>>>>> fbf07bf9
   void InitializeOriginal();
   void CreateHalfedges(const Vec<ivec3>& triVerts);
   void CalculateNormals();
