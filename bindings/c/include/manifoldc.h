--- conflicted
+++ resolved
@@ -60,25 +60,15 @@
 // using these bindings from a language that has a runtime lock preventing the
 // parallel execution of closures, then you should use manifold_level_set_seq to
 // force sequential execution.
-<<<<<<< HEAD
-ManifoldMeshGL *manifold_level_set(void *mem,
-                                   double (*sdf)(double, double, double,
-                                                 void *),
-                                   ManifoldBox *bounds, double edge_length,
-                                   double level, double precision, void *ctx);
-ManifoldMeshGL *manifold_level_set_seq(
+ManifoldManifold *manifold_level_set(void *mem,
+                                     double (*sdf)(double, double, double,
+                                                   void *),
+                                     ManifoldBox *bounds, double edge_length,
+                                     double level, double precision, void *ctx);
+ManifoldManifold *manifold_level_set_seq(
     void *mem, double (*sdf)(double, double, double, void *),
     ManifoldBox *bounds, double edge_length, double level, double precision,
     void *ctx);
-=======
-ManifoldManifold *manifold_level_set(void *mem,
-                                     float (*sdf)(float, float, float, void *),
-                                     ManifoldBox *bounds, float edge_length,
-                                     float level, float precision, void *ctx);
-ManifoldManifold *manifold_level_set_seq(
-    void *mem, float (*sdf)(float, float, float, void *), ManifoldBox *bounds,
-    float edge_length, float level, float precision, void *ctx);
->>>>>>> fbf07bf9
 
 // Manifold Vectors
 
