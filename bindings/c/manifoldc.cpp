--- conflicted
+++ resolved
@@ -390,12 +390,7 @@
   return to_c(new (mem) Manifold(m));
 }
 
-<<<<<<< HEAD
-ManifoldManifold *manifold_revolve(void *mem, ManifoldCrossSection *cs,
-=======
 ManifoldManifold *manifold_revolve(void *mem, ManifoldPolygons *cs,
-
->>>>>>> 85d71f5c
                                    int circular_segments) {
   auto m = Manifold::Revolve(*from_c(cs), circular_segments);
   return to_c(new (mem) Manifold(m));
