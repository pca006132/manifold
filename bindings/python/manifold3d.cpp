// Copyright 2022 The Manifold Authors.
//
// Licensed under the Apache License, Version 2.0 (the "License");
// you may not use this file except in compliance with the License.
// You may obtain a copy of the License at
//
//      http://www.apache.org/licenses/LICENSE-2.0
//
// Unless required by applicable law or agreed to in writing, software
// distributed under the License is distributed on an "AS IS" BASIS,
// WITHOUT WARRANTIES OR CONDITIONS OF ANY KIND, either express or implied.
// See the License for the specific language governing permissions and
// limitations under the License.

#include <optional>
#include <string>

#include "autogen_docstrings.inl"  // generated in build folder
#include "cross_section.h"
#include "manifold.h"
#include "nanobind/nanobind.h"
#include "nanobind/ndarray.h"
#include "nanobind/operators.h"
#include "nanobind/stl/function.h"
#include "nanobind/stl/optional.h"
#include "nanobind/stl/pair.h"
#include "nanobind/stl/tuple.h"
#include "nanobind/stl/vector.h"
#include "polygon.h"

namespace nb = nanobind;
using namespace manifold;

template <class T>
struct glm_name {};
template <>
struct glm_name<vec3> {
  static constexpr char const name[] = "Doublex3";
  static constexpr char const multi_name[] = "DoubleNx3";
};
template <>
struct glm_name<vec2> {
  static constexpr char const name[] = "Doublex2";
  static constexpr char const multi_name[] = "DoubleNx2";
};
template <>
struct glm_name<ivec3> {
  static constexpr char const name[] = "Intx3";
  static constexpr char const multi_name[] = "IntNx3";
};
template <>
struct glm_name<mat4x3> {
  static constexpr char const name[] = "Double3x4";
};
template <>
struct glm_name<mat3x2> {
  static constexpr char const name[] = "Double2x3";
};

// handle glm::vecN
template <class T, int N, glm::qualifier Q>
struct nb::detail::type_caster<glm::vec<N, T, Q>> {
  using glm_type = glm::vec<N, T, Q>;
  NB_TYPE_CASTER(glm_type, const_name(glm_name<glm_type>::name));

  bool from_python(handle src, uint8_t flags, cleanup_list *cleanup) noexcept {
    int size = PyObject_Size(src.ptr());  // negative on failure
    if (size != N) return false;
    make_caster<T> t_cast;
    for (int i = 0; i < size; i++) {
      if (!t_cast.from_python(src[i], flags, cleanup)) return false;
      value[i] = t_cast.value;
    }
    return true;
  }
  static handle from_cpp(glm_type vec, rv_policy policy,
                         cleanup_list *cleanup) noexcept {
    nb::list out;
    for (int i = 0; i < N; i++) out.append(vec[i]);
    return out.release();
  }
};

// handle glm::matMxN
template <class T, int C, int R, glm::qualifier Q>
struct nb::detail::type_caster<glm::mat<C, R, T, Q>> {
  using glm_type = glm::mat<C, R, T, Q>;
  using numpy_type = nb::ndarray<nb::numpy, T, nb::shape<R, C>>;
  NB_TYPE_CASTER(glm_type, const_name(glm_name<glm_type>::name));

  bool from_python(handle src, uint8_t flags, cleanup_list *cleanup) noexcept {
    int rows = PyObject_Size(src.ptr());  // negative on failure
    if (rows != R) return false;
    for (int i = 0; i < R; i++) {
      const nb::object &slice = src[i];
      int cols = PyObject_Size(slice.ptr());  // negative on failure
      if (cols != C) return false;
      for (int j = 0; j < C; j++) {
        make_caster<T> t_cast;
        if (!t_cast.from_python(slice[j], flags, cleanup)) return false;
        value[j][i] = t_cast.value;
      }
    }
    return true;
  }
  static handle from_cpp(glm_type mat, rv_policy policy,
                         cleanup_list *cleanup) noexcept {
    T *buffer = new T[R * C];
    nb::capsule mem_mgr(buffer, [](void *p) noexcept { delete[] (T *)p; });
    for (int i = 0; i < R; i++) {
      for (int j = 0; j < C; j++) {
        // py is (Rows, Cols), glm is (Cols, Rows)
        buffer[i * C + j] = mat[j][i];
      }
    }
    numpy_type arr{buffer, {R, C}, std::move(mem_mgr)};
    return ndarray_wrap(arr.handle(), int(ndarray_framework::numpy), policy,
                        cleanup);
  }
};

// handle std::vector<glm::vecN>
template <class T, int N, glm::qualifier Q>
struct nb::detail::type_caster<std::vector<glm::vec<N, T, Q>>> {
  using glm_type = glm::vec<N, T, Q>;
  using numpy_type = nb::ndarray<nb::numpy, T, nb::shape<-1, N>>;
  NB_TYPE_CASTER(std::vector<glm_type>,
                 const_name(glm_name<glm_type>::multi_name));

  bool from_python(handle src, uint8_t flags, cleanup_list *cleanup) noexcept {
    make_caster<numpy_type> arr_cast;
    if (arr_cast.from_python(src, flags, cleanup)) {
      size_t num_vec = arr_cast.value.shape(0);
      value.resize(num_vec);
      for (size_t i = 0; i < num_vec; i++) {
        for (int j = 0; j < N; j++) {
          value[i][j] = arr_cast.value(i, j);
        }
      }
    } else {
      size_t num_vec = PyObject_Size(src.ptr());  // negative on failure
      if (num_vec == static_cast<size_t>(-1)) return false;
      value.resize(num_vec);
      for (size_t i = 0; i < num_vec; i++) {
        make_caster<glm_type> vec_cast;
        if (!vec_cast.from_python(src[i], flags, cleanup)) return false;
        value[i] = vec_cast.value;
      }
    }
    return true;
  }
  static handle from_cpp(Value vec, rv_policy policy,
                         cleanup_list *cleanup) noexcept {
    size_t num_vec = vec.size();
    T *buffer = new T[num_vec * N];
    nb::capsule mem_mgr(buffer, [](void *p) noexcept { delete[] (T *)p; });
    for (size_t i = 0; i < num_vec; i++) {
      for (int j = 0; j < N; j++) {
        buffer[i * N + j] = vec[i][j];
      }
    }
    numpy_type arr{buffer, {num_vec, N}, std::move(mem_mgr)};
    return ndarray_wrap(arr.handle(), ndarray_framework::numpy, policy,
                        cleanup);
  }
};

// handle VecView<glm::vec*>
template <class T, int N, glm::qualifier Q>
struct nb::detail::type_caster<manifold::VecView<glm::vec<N, T, Q>>> {
  using glm_type = glm::vec<N, T, Q>;
  using numpy_type = nb::ndarray<nb::numpy, T, nb::shape<-1, N>>;
  NB_TYPE_CASTER(manifold::VecView<glm_type>,
                 const_name(glm_name<glm_type>::multi_name));

  bool from_python(handle src, uint8_t flags, cleanup_list *cleanup) noexcept {
    make_caster<numpy_type> arr_cast;
    if (!arr_cast.from_python(src, flags, cleanup)) return false;
    // TODO try 2d iterators if numpy cast fails
    size_t num_vec = arr_cast.value.shape(0);
    if (num_vec != value.size()) return false;
    for (size_t i = 0; i < num_vec; i++) {
      for (int j = 0; j < N; j++) {
        value[i][j] = arr_cast.value(i, j);
      }
    }
    return true;
  }
  static handle from_cpp(Value vec, rv_policy policy,
                         cleanup_list *cleanup) noexcept {
    // do we have ownership issue here?
    size_t num_vec = vec.size();
    static_assert(sizeof(vec[0]) == (N * sizeof(T)),
                  "VecView -> numpy requires packed structs");
    numpy_type arr{&vec[0], {num_vec, N}, nb::handle()};
    return ndarray_wrap(arr.handle(), ndarray_framework::numpy, policy,
                        cleanup);
  }
};

template <typename T>
std::vector<T> toVector(const T *arr, size_t size) {
  return std::vector<T>(arr, arr + size);
}

using namespace manifold_docstrings;

// strip original :params: and replace with ours
const std::string manifold__rotate_xyz =
    manifold__rotate__x_degrees__y_degrees__z_degrees;
const std::string manifold__rotate__v =
    manifold__rotate_xyz.substr(0, manifold__rotate_xyz.find(":param")) +
    ":param v: [X, Y, Z] rotation in degrees.";

NB_MODULE(manifold3d, m) {
  m.doc() = "Python binding for the Manifold library.";

  m.def("set_min_circular_angle", Quality::SetMinCircularAngle,
        nb::arg("angle"), set_min_circular_angle__angle);

  m.def("set_min_circular_edge_length", Quality::SetMinCircularEdgeLength,
        nb::arg("length"), set_min_circular_edge_length__length);

  m.def("set_circular_segments", Quality::SetCircularSegments,
        nb::arg("number"), set_circular_segments__number);

  m.def("get_circular_segments", Quality::GetCircularSegments,
        nb::arg("radius"), get_circular_segments__radius);

  m.def("triangulate", &Triangulate, nb::arg("polygons"),
        nb::arg("precision") = -1,  // TODO document
        triangulate__polygons__precision);

  nb::class_<Manifold>(m, "Manifold")
      .def(nb::init<>(), manifold__manifold)
      .def(nb::init<const MeshGL &, const std::vector<float> &>(),
           nb::arg("mesh"), nb::arg("property_tolerance") = nb::list(),
           manifold__manifold__mesh_gl__property_tolerance)
      .def(nb::self + nb::self, manifold__operator_plus__q)
      .def(nb::self - nb::self, manifold__operator_minus__q)
      .def(nb::self ^ nb::self, manifold__operator_xor__q)
      .def(
          "hull", [](const Manifold &self) { return self.Hull(); },
          manifold__hull)
      .def_static(
          "batch_hull",
          [](std::vector<Manifold> ms) { return Manifold::Hull(ms); },
          nb::arg("manifolds"), manifold__hull__manifolds)
      .def_static(
          "hull_points",
          [](std::vector<vec3> pts) { return Manifold::Hull(pts); },
          nb::arg("pts"), manifold__hull__pts)
      .def("transform", &Manifold::Transform, nb::arg("m"),
           manifold__transform__m)
      .def("translate", &Manifold::Translate, nb::arg("t"),
           manifold__translate__v)
      .def("scale", &Manifold::Scale, nb::arg("v"), manifold__scale__v)
      .def(
<<<<<<< HEAD
          "scale",
          [](const Manifold &m, double s) {
            m.Scale({s, s, s});
          },
=======
          "scale", [](const Manifold &self, float s) { self.Scale({s, s, s}); },
>>>>>>> fbf07bf9
          nb::arg("s"),
          "Scale this Manifold in space. This operation can be chained. "
          "Transforms are combined and applied lazily.\n\n"
          ":param s: The scalar to multiply every vertex by component.")
      .def("mirror", &Manifold::Mirror, nb::arg("v"), manifold__mirror__normal)
      .def(
          "rotate",
          [](const Manifold &self, vec3 v) {
            return self.Rotate(v.x, v.y, v.z);
          },
          nb::arg("v"), manifold__rotate__v.c_str())
      .def(
          "warp",
          [](const Manifold &self, std::function<vec3(vec3)> warp_func) {
            // need a wrapper because python cant modify a reference in-place
            return self.Warp([&warp_func](vec3 &v) { v = warp_func(v); });
          },
          nb::arg("warp_func"), manifold__warp__warp_func)
      .def("warp_batch", &Manifold::WarpBatch, nb::arg("warp_func"),
           manifold__warp_batch__warp_func)
      .def(
          "set_properties",
          [](const Manifold &self, int newNumProp,
             const std::function<nb::object(
                 vec3, const nb::ndarray<nb::numpy, const double, nb::c_contig>
                           &)> &f) {
            const int oldNumProp = self.NumProp();
            return self.SetProperties(newNumProp, [newNumProp, oldNumProp, &f](
                                                      double *newProps, vec3 v,
                                                      const double *oldProps) {
              auto result =
                  f(v, nb::ndarray<nb::numpy, const double, nb::c_contig>(
                           oldProps, {static_cast<unsigned long>(oldNumProp)},
                           nb::handle()));
              nb::ndarray<double, nb::shape<-1>> array;
              std::vector<double> vec;
              if (nb::try_cast(result, array)) {
                if (array.ndim() != 1 ||
                    array.shape(0) != static_cast<size_t>(newNumProp))
                  throw std::runtime_error("Invalid vector shape, expected (" +
                                           std::to_string(newNumProp) + ")");
                for (int i = 0; i < newNumProp; i++) newProps[i] = array(i);
              } else if (nb::try_cast(result, vec)) {
                for (int i = 0; i < newNumProp; i++) newProps[i] = vec[i];
              } else {
                throw std::runtime_error(
                    "Callback in set_properties should return an array");
              }
            });
          },
          nb::arg("new_num_prop"), nb::arg("f"),
          manifold__set_properties__num_prop__prop_func)
      .def("calculate_curvature", &Manifold::CalculateCurvature,
           nb::arg("gaussian_idx"), nb::arg("mean_idx"),
           manifold__calculate_curvature__gaussian_idx__mean_idx)
      .def("min_gap", &Manifold::MinGap, nb::arg("other"),
           nb::arg("search_length"),
           "Returns the minimum gap between two manifolds."
           "Returns a double between 0 and searchLength.")
      .def("calculate_normals", &Manifold::CalculateNormals,
           nb::arg("normal_idx"), nb::arg("min_sharp_angle") = 60,
           manifold__calculate_normals__normal_idx__min_sharp_angle)
      .def("smooth_by_normals", &Manifold::SmoothByNormals,
           nb::arg("normal_idx"), manifold__smooth_by_normals__normal_idx)
      .def("smooth_out", &Manifold::SmoothOut, nb::arg("min_sharp_angle") = 60,
           nb::arg("min_smoothness") = 0,
           manifold__smooth_out__min_sharp_angle__min_smoothness)
      .def("refine", &Manifold::Refine, nb::arg("n"), manifold__refine__n)
      .def("refine_to_length", &Manifold::RefineToLength, nb::arg("length"),
           manifold__refine_to_length__length)
      .def("to_mesh", &Manifold::GetMeshGL, nb::arg("normal_idx") = ivec3(0),
           manifold__get_mesh_gl__normal_idx)
      .def("num_vert", &Manifold::NumVert, manifold__num_vert)
      .def("num_edge", &Manifold::NumEdge, manifold__num_edge)
      .def("num_tri", &Manifold::NumTri, manifold__num_tri)
      .def("num_prop", &Manifold::NumProp, manifold__num_prop)
      .def("num_prop_vert", &Manifold::NumPropVert, manifold__num_prop_vert)
      .def("precision", &Manifold::Precision, manifold__precision)
      .def("genus", &Manifold::Genus, manifold__genus)
      .def(
          "volume",
          [](const Manifold &self) { return self.GetProperties().volume; },
          "Get the volume of the manifold\n This is clamped to zero for a "
          "given face if they are within the Precision().")
      .def(
          "surface_area",
          [](const Manifold &self) { return self.GetProperties().surfaceArea; },
          "Get the surface area of the manifold\n This is clamped to zero for "
          "a given face if they are within the Precision().")
      .def("original_id", &Manifold::OriginalID, manifold__original_id)
      .def("as_original", &Manifold::AsOriginal, manifold__as_original)
      .def("is_empty", &Manifold::IsEmpty, manifold__is_empty)
      .def("decompose", &Manifold::Decompose, manifold__decompose)
      .def("split", &Manifold::Split, nb::arg("cutter"),
           manifold__split__cutter)
      .def("split_by_plane", &Manifold::SplitByPlane, nb::arg("normal"),
           nb::arg("origin_offset"),
           manifold__split_by_plane__normal__origin_offset)
      .def("trim_by_plane", &Manifold::TrimByPlane, nb::arg("normal"),
           nb::arg("origin_offset"),
           manifold__trim_by_plane__normal__origin_offset)
      .def(
          "slice",
          [](const Manifold &self, double height) {
            return CrossSection(self.Slice(height));
          },
          nb::arg("height"), manifold__slice__height)
      .def(
          "project",
          [](const Manifold &self) {
            return CrossSection(self.Project()).Simplify(self.Precision());
          },
          manifold__project)
      .def("status", &Manifold::Status, manifold__status)
      .def(
          "bounding_box",
          [](const Manifold &self) {
            Box b = self.BoundingBox();
            return nb::make_tuple(b.min[0], b.min[1], b.min[2], b.max[0],
                                  b.max[1], b.max[2]);
          },
          "Gets the manifold bounding box as a tuple "
          "(xmin, ymin, zmin, xmax, ymax, zmax).")
      .def_static(
          "smooth",
          [](const MeshGL &mesh, std::vector<size_t> sharpened_edges,
             std::vector<double> edge_smoothness) {
            if (sharpened_edges.size() != edge_smoothness.size()) {
              throw std::runtime_error(
                  "sharpened_edges.size() != edge_smoothness.size()");
            }
            std::vector<Smoothness> vec(sharpened_edges.size());
            for (size_t i = 0; i < vec.size(); i++) {
              vec[i] = {sharpened_edges[i], edge_smoothness[i]};
            }
            return Manifold::Smooth(mesh, vec);
          },
          nb::arg("mesh"), nb::arg("sharpened_edges") = nb::list(),
          nb::arg("edge_smoothness") = nb::list(),
          // todo params slightly diff
          manifold__smooth__mesh_gl__sharpened_edges)
      .def_static("batch_boolean", &Manifold::BatchBoolean,
                  nb::arg("manifolds"), nb::arg("op"),
                  manifold__batch_boolean__manifolds__op)
      .def_static("compose", &Manifold::Compose, nb::arg("manifolds"),
                  manifold__compose__manifolds)
      .def_static("tetrahedron", &Manifold::Tetrahedron, manifold__tetrahedron)
      .def_static("cube", &Manifold::Cube, nb::arg("size") = vec3{1, 1, 1},
                  nb::arg("center") = false, manifold__cube__size__center)
      .def_static(
          "extrude",
          [](const CrossSection &crossSection, double height, int nDivisions,
             double twistDegrees, vec2 scaleTop) {
            return Manifold::Extrude(crossSection.ToPolygons(), height,
                                     nDivisions, twistDegrees, scaleTop);
          },
          nb::arg("crossSection"), nb::arg("height"),
          nb::arg("n_divisions") = 0, nb::arg("twist_degrees") = 0.0f,
          nb::arg("scale_top") = std::make_tuple(1.0f, 1.0f),
          manifold__extrude__cross_section__height__n_divisions__twist_degrees__scale_top)
      .def_static(
          "revolve",
          [](const CrossSection &crossSection, int circularSegments,
             double revolveDegrees) {
            return Manifold::Revolve(crossSection.ToPolygons(),
                                     circularSegments, revolveDegrees);
          },
          nb::arg("crossSection"), nb::arg("circular_segments") = 0,
          nb::arg("revolve_degrees") = 360.0,
          manifold__revolve__cross_section__circular_segments__revolve_degrees)
      .def_static(
          "level_set",
          [](const std::function<float(float, float, float)> &f,
             std::vector<float> bounds, float edgeLength, float level = 0.0,
             float precision = -1) {
            // Same format as Manifold.bounding_box
            Box bound = {glm::vec3(bounds[0], bounds[1], bounds[2]),
                         glm::vec3(bounds[3], bounds[4], bounds[5])};

            std::function<float(glm::vec3)> cppToPython = [&f](glm::vec3 v) {
              return f(v.x, v.y, v.z);
            };
            return Manifold::LevelSet(cppToPython, bound, edgeLength, level,
                                      precision, false);
          },
          nb::arg("f"), nb::arg("bounds"), nb::arg("edgeLength"),
          nb::arg("level") = 0.0, nb::arg("precision") = -1,
          manifold__level_set__sdf__bounds__edge_length__level__precision__can_parallel)
      .def_static(
          "cylinder", &Manifold::Cylinder, nb::arg("height"),
          nb::arg("radius_low"), nb::arg("radius_high") = -1.0f,
          nb::arg("circular_segments") = 0, nb::arg("center") = false,
          manifold__cylinder__height__radius_low__radius_high__circular_segments__center)
      .def_static("sphere", &Manifold::Sphere, nb::arg("radius"),
                  nb::arg("circular_segments") = 0,
                  manifold__sphere__radius__circular_segments)
      .def_static("reserve_ids", Manifold::ReserveIDs, nb::arg("n"),
                  manifold__reserve_ids__n);

  nb::class_<MeshGL>(m, "Mesh")
      .def(
          // note that reshape requires mutable ndarray, but this will not
          // affect the original array passed into the function
          "__init__",
          [](MeshGL *self,
             nb::ndarray<float, nb::shape<-1, -1>, nb::c_contig> &vertProp,
             nb::ndarray<uint32_t, nb::shape<-1, 3>, nb::c_contig> &triVerts,
             const std::optional<nb::ndarray<uint32_t, nb::shape<-1>,
                                             nb::c_contig>> &mergeFromVert,
             const std::optional<nb::ndarray<uint32_t, nb::shape<-1>,
                                             nb::c_contig>> &mergeToVert,
             const std::optional<
                 nb::ndarray<uint32_t, nb::shape<-1>, nb::c_contig>> &runIndex,
             const std::optional<nb::ndarray<uint32_t, nb::shape<-1>,
                                             nb::c_contig>> &runOriginalID,
             std::optional<nb::ndarray<float, nb::shape<-1, 4, 3>,
                                       nb::c_contig>> &runTransform,
             const std::optional<
                 nb::ndarray<uint32_t, nb::shape<-1>, nb::c_contig>> &faceID,
             const std::optional<nb::ndarray<float, nb::shape<-1, 3, 4>,
                                             nb::c_contig>> &halfedgeTangent,
             float precision) {
            new (self) MeshGL();
            MeshGL &out = *self;
            out.numProp = vertProp.shape(1);
            out.vertProperties =
                toVector<float>(vertProp.data(), vertProp.size());

            out.triVerts = toVector<uint32_t>(triVerts.data(), triVerts.size());

            if (mergeFromVert.has_value())
              out.mergeFromVert = toVector<uint32_t>(mergeFromVert->data(),
                                                     mergeFromVert->size());

            if (mergeToVert.has_value())
              out.mergeToVert =
                  toVector<uint32_t>(mergeToVert->data(), mergeToVert->size());

            if (runIndex.has_value())
              out.runIndex =
                  toVector<uint32_t>(runIndex->data(), runIndex->size());

            if (runOriginalID.has_value())
              out.runOriginalID = toVector<uint32_t>(runOriginalID->data(),
                                                     runOriginalID->size());

            if (runTransform.has_value()) {
              out.runTransform =
                  toVector<float>(runTransform->data(), runTransform->size());
            }

            if (faceID.has_value())
              out.faceID = toVector<uint32_t>(faceID->data(), faceID->size());

            if (halfedgeTangent.has_value()) {
              out.halfedgeTangent = toVector<float>(halfedgeTangent->data(),
                                                    halfedgeTangent->size());
            }
          },
          nb::arg("vert_properties"), nb::arg("tri_verts"),
          nb::arg("merge_from_vert") = nb::none(),
          nb::arg("merge_to_vert") = nb::none(),
          nb::arg("run_index") = nb::none(),
          nb::arg("run_original_id") = nb::none(),
          nb::arg("run_transform") = nb::none(),
          nb::arg("face_id") = nb::none(),
          nb::arg("halfedge_tangent") = nb::none(), nb::arg("precision") = 0)
      .def_prop_ro(
          "vert_properties",
          [](const MeshGL &self) {
            return nb::ndarray<nb::numpy, const float, nb::c_contig>(
                self.vertProperties.data(),
                {self.vertProperties.size() / self.numProp, self.numProp},
                nb::handle());
          },
          nb::rv_policy::reference_internal)
      .def_prop_ro(
          "tri_verts",
          [](const MeshGL &self) {
            return nb::ndarray<nb::numpy, const int, nb::c_contig>(
                self.triVerts.data(), {self.triVerts.size() / 3, 3},
                nb::handle());
          },
          nb::rv_policy::reference_internal)
      .def_prop_ro(
          "run_transform",
          [](const MeshGL &self) {
            return nb::ndarray<nb::numpy, const float, nb::c_contig>(
                self.runTransform.data(), {self.runTransform.size() / 12, 4, 3},
                nb::handle());
          },
          nb::rv_policy::reference_internal)
      .def_prop_ro(
          "halfedge_tangent",
          [](const MeshGL &self) {
            return nb::ndarray<nb::numpy, const float, nb::c_contig>(
                self.halfedgeTangent.data(),
                {self.halfedgeTangent.size() / 12, 3, 4}, nb::handle());
          },
          nb::rv_policy::reference_internal)
      .def_ro("merge_from_vert", &MeshGL::mergeFromVert)
      .def_ro("merge_to_vert", &MeshGL::mergeToVert)
      .def_ro("run_index", &MeshGL::runIndex)
      .def_ro("run_original_id", &MeshGL::runOriginalID)
      .def_ro("face_id", &MeshGL::faceID)
<<<<<<< HEAD
      .def_static(
          "level_set",
          [](const std::function<double(double, double, double)> &f,
             std::vector<double> bounds, double edgeLength, double level = 0.0,
             double precision = -1) {
            // Same format as Manifold.bounding_box
            Box bound = {vec3(bounds[0], bounds[1], bounds[2]),
                         vec3(bounds[3], bounds[4], bounds[5])};

            std::function<double(vec3)> cppToPython = [&f](vec3 v) {
              return f(v.x, v.y, v.z);
            };
            return MeshGL::LevelSet(cppToPython, bound, edgeLength, level,
                                    precision, false);
          },
          nb::arg("f"), nb::arg("bounds"), nb::arg("edgeLength"),
          nb::arg("level") = 0.0, nb::arg("precision") = -1,
          "Constructs a level-set Mesh from the input Signed-Distance Function "
          "(SDF) This uses a form of Marching Tetrahedra (akin to Marching "
          "Cubes, but better for manifoldness). Instead of using a cubic grid, "
          "it uses a body-centered cubic grid (two shifted cubic grids). This "
          "means if your function's interior exceeds the given bounds, you "
          "will see a kind of egg-crate shape closing off the manifold, which "
          "is due to the underlying grid."
          "\n\n"
          ":param f: The signed-distance functor, containing this function "
          "signature: `def sdf(xyz : tuple) -> double:`, which returns the "
          "signed distance of a given point in R^3. Positive values are "
          "inside, negative outside."
          ":param bounds: An axis-aligned box that defines the extent of the "
          "grid."
          ":param edgeLength: Approximate maximum edge length of the triangles "
          "in the final result.  This affects grid spacing, and hence has a "
          "strong effect on performance."
          ":param level: You can inset your Mesh by using a positive value, or "
          "outset it with a negative value."
          ":param precision: The verts will be within this distance of the "
          "real surface."
          ":return Mesh: This mesh is guaranteed to be manifold."
          "Use Manifold.from_mesh(mesh) to create a Manifold")
=======
>>>>>>> fbf07bf9
      .def("merge", &MeshGL::Merge, mesh_gl__merge);

  nb::enum_<Manifold::Error>(m, "Error")
      .value("NoError", Manifold::Error::NoError)
      .value("NonFiniteVertex", Manifold::Error::NonFiniteVertex)
      .value("NotManifold", Manifold::Error::NotManifold)
      .value("VertexOutOfBounds", Manifold::Error::VertexOutOfBounds)
      .value("PropertiesWrongLength", Manifold::Error::PropertiesWrongLength)
      .value("MissingPositionProperties",
             Manifold::Error::MissingPositionProperties)
      .value("MergeVectorsDifferentLengths",
             Manifold::Error::MergeVectorsDifferentLengths)
      .value("MergeIndexOutOfBounds", Manifold::Error::MergeIndexOutOfBounds)
      .value("TransformWrongLength", Manifold::Error::TransformWrongLength)
      .value("RunIndexWrongLength", Manifold::Error::RunIndexWrongLength)
      .value("FaceIDWrongLength", Manifold::Error::FaceIDWrongLength)
      .value("InvalidConstruction", Manifold::Error::InvalidConstruction);

  nb::enum_<CrossSection::FillRule>(m, "FillRule")
      .value("EvenOdd", CrossSection::FillRule::EvenOdd,
             "Only odd numbered sub-regions are filled.")
      .value("NonZero", CrossSection::FillRule::NonZero,
             "Only non-zero sub-regions are filled.")
      .value("Positive", CrossSection::FillRule::Positive,
             "Only sub-regions with winding counts > 0 are filled.")
      .value("Negative", CrossSection::FillRule::Negative,
             "Only sub-regions with winding counts < 0 are filled.");

  nb::enum_<CrossSection::JoinType>(m, "JoinType")
      .value("Square", CrossSection::JoinType::Square,
             "Squaring is applied uniformly at all joins where the internal "
             "join angle is less that 90 degrees. The squared edge will be at "
             "exactly the offset distance from the join vertex.")
      .value(
          "Round", CrossSection::JoinType::Round,
          "Rounding is applied to all joins that have convex external angles, "
          "and it maintains the exact offset distance from the join vertex.")
      .value(
          "Miter", CrossSection::JoinType::Miter,
          "There's a necessary limit to mitered joins (to avoid narrow angled "
          "joins producing excessively long and narrow "
          "[spikes](http://www.angusj.com/clipper2/Docs/Units/Clipper.Offset/"
          "Classes/ClipperOffset/Properties/MiterLimit.htm)). So where mitered "
          "joins would exceed a given maximum miter distance (relative to the "
          "offset distance), these are 'squared' instead.");

  nb::enum_<OpType>(m, "OpType", "Operation types for batch_boolean")
      .value("Add", OpType::Add)
      .value("Subtract", OpType::Subtract)
      .value("Intersect", OpType::Intersect);

  nb::class_<CrossSection>(
      m, "CrossSection",
      "Two-dimensional cross sections guaranteed to be without "
      "self-intersections, or overlaps between polygons (from construction "
      "onwards). This class makes use of the "
      "[Clipper2](http://www.angusj.com/clipper2/Docs/Overview.htm) library "
      "for polygon clipping (boolean) and offsetting operations.")
      .def(nb::init<>(), cross_section__cross_section)
      .def(nb::init<std::vector<std::vector<vec2>>, CrossSection::FillRule>(),
           nb::arg("contours"),
           nb::arg("fillrule") = CrossSection::FillRule::Positive,
           cross_section__cross_section__contours__fillrule)
      .def("area", &CrossSection::Area, cross_section__area)
      .def("num_vert", &CrossSection::NumVert, cross_section__num_vert)
      .def("num_contour", &CrossSection::NumContour, cross_section__num_contour)
      .def("is_empty", &CrossSection::IsEmpty, cross_section__is_empty)
      .def(
          "bounds",
          [](const CrossSection &self) {
            Rect r = self.Bounds();
            return nb::make_tuple(r.min[0], r.min[1], r.max[0], r.max[1]);
          },
          "Return bounding box of CrossSection as tuple("
          "min_x, min_y, max_x, max_y)")
      .def("translate", &CrossSection::Translate, nb::arg("v"),
           cross_section__translate__v)
      .def("rotate", &CrossSection::Rotate, nb::arg("degrees"),
           cross_section__rotate__degrees)
      .def("scale", &CrossSection::Scale, nb::arg("scale"),
           cross_section__scale__scale)
      .def(
          "scale",
<<<<<<< HEAD
          [](const CrossSection &self, double s) {
            self.Scale({s, s});
          },
=======
          [](const CrossSection &self, float s) { self.Scale({s, s}); },
>>>>>>> fbf07bf9
          nb::arg("s"),
          "Scale this CrossSection in space. This operation can be chained. "
          "Transforms are combined and applied lazily."
          "\n\n"
          ":param s: The scalar to multiply every vertex by per component.")
      .def("mirror", &CrossSection::Mirror, nb::arg("ax"),
           cross_section__mirror__ax)
      .def("transform", &CrossSection::Transform, nb::arg("m"),
           cross_section__transform__m)
      .def(
          "warp",
          [](const CrossSection &self, std::function<vec2(vec2)> warp_func) {
            // need a wrapper because python cant modify a reference in-place
            return self.Warp([&warp_func](vec2 &v) { v = warp_func(v); });
          },
          nb::arg("warp_func"), cross_section__warp__warp_func)
      .def("warp_batch", &CrossSection::WarpBatch, nb::arg("warp_func"),
           cross_section__warp_batch__warp_func)
      .def("simplify", &CrossSection::Simplify, nb::arg("epsilon") = 1e-6,
           cross_section__simplify__epsilon)
      .def(
          "offset", &CrossSection::Offset, nb::arg("delta"),
          nb::arg("join_type"), nb::arg("miter_limit") = 2.0,
          nb::arg("circular_segments") = 0,
          cross_section__offset__delta__jointype__miter_limit__circular_segments)
      .def(nb::self + nb::self, cross_section__operator_plus__q)
      .def(nb::self - nb::self, cross_section__operator_minus__q)
      .def(nb::self ^ nb::self, cross_section__operator_xor__q)
      .def(
          "hull", [](const CrossSection &self) { return self.Hull(); },
          cross_section__hull)
      .def_static(
          "batch_hull",
          [](std::vector<CrossSection> cs) { return CrossSection::Hull(cs); },
          nb::arg("cross_sections"), cross_section__hull__cross_sections)
      .def_static(
          "hull_points",
          [](std::vector<vec2> pts) { return CrossSection::Hull(pts); },
          nb::arg("pts"), cross_section__hull__pts)
      .def("decompose", &CrossSection::Decompose, cross_section__decompose)
      .def_static("batch_boolean", &CrossSection::BatchBoolean,
                  nb::arg("cross_sections"), nb::arg("op"),
                  cross_section__batch_boolean__cross_sections__op)
      .def_static("compose", &CrossSection::Compose, nb::arg("cross_sections"),
                  cross_section__compose__cross_sections)
      .def("to_polygons", &CrossSection::ToPolygons, cross_section__to_polygons)
      .def(
          "extrude",
          [](const CrossSection &self, double height, int nDivisions,
             double twistDegrees, vec2 scaleTop) {
            return Manifold::Extrude(self.ToPolygons(), height, nDivisions,
                                     twistDegrees, scaleTop);
          },
          nb::arg("height"), nb::arg("n_divisions") = 0,
          nb::arg("twist_degrees") = 0.0f,
          nb::arg("scale_top") = std::make_tuple(1.0f, 1.0f),
          manifold__extrude__cross_section__height__n_divisions__twist_degrees__scale_top)
      .def(
          "revolve",
          [](const CrossSection &self, int circularSegments,
             double revolveDegrees) {
            return Manifold::Revolve(self.ToPolygons(), circularSegments,
                                     revolveDegrees);
          },
          nb::arg("circular_segments") = 0, nb::arg("revolve_degrees") = 360.0,
          manifold__revolve__cross_section__circular_segments__revolve_degrees)

      .def_static("square", &CrossSection::Square, nb::arg("size"),
                  nb::arg("center") = false,
                  cross_section__square__size__center)
      .def_static("circle", &CrossSection::Circle, nb::arg("radius"),
                  nb::arg("circular_segments") = 0,
                  cross_section__circle__radius__circular_segments);
}<|MERGE_RESOLUTION|>--- conflicted
+++ resolved
@@ -256,14 +256,8 @@
            manifold__translate__v)
       .def("scale", &Manifold::Scale, nb::arg("v"), manifold__scale__v)
       .def(
-<<<<<<< HEAD
           "scale",
-          [](const Manifold &m, double s) {
-            m.Scale({s, s, s});
-          },
-=======
-          "scale", [](const Manifold &self, float s) { self.Scale({s, s, s}); },
->>>>>>> fbf07bf9
+          [](const Manifold &self, double s) { self.Scale({s, s, s}); },
           nb::arg("s"),
           "Scale this Manifold in space. This operation can be chained. "
           "Transforms are combined and applied lazily.\n\n"
@@ -436,14 +430,14 @@
           manifold__revolve__cross_section__circular_segments__revolve_degrees)
       .def_static(
           "level_set",
-          [](const std::function<float(float, float, float)> &f,
-             std::vector<float> bounds, float edgeLength, float level = 0.0,
-             float precision = -1) {
+          [](const std::function<double(double, double, double)> &f,
+             std::vector<double> bounds, double edgeLength, double level = 0.0,
+             double precision = -1) {
             // Same format as Manifold.bounding_box
-            Box bound = {glm::vec3(bounds[0], bounds[1], bounds[2]),
-                         glm::vec3(bounds[3], bounds[4], bounds[5])};
-
-            std::function<float(glm::vec3)> cppToPython = [&f](glm::vec3 v) {
+            Box bound = {vec3(bounds[0], bounds[1], bounds[2]),
+                         vec3(bounds[3], bounds[4], bounds[5])};
+
+            std::function<double(vec3)> cppToPython = [&f](vec3 v) {
               return f(v.x, v.y, v.z);
             };
             return Manifold::LevelSet(cppToPython, bound, edgeLength, level,
@@ -569,49 +563,6 @@
       .def_ro("run_index", &MeshGL::runIndex)
       .def_ro("run_original_id", &MeshGL::runOriginalID)
       .def_ro("face_id", &MeshGL::faceID)
-<<<<<<< HEAD
-      .def_static(
-          "level_set",
-          [](const std::function<double(double, double, double)> &f,
-             std::vector<double> bounds, double edgeLength, double level = 0.0,
-             double precision = -1) {
-            // Same format as Manifold.bounding_box
-            Box bound = {vec3(bounds[0], bounds[1], bounds[2]),
-                         vec3(bounds[3], bounds[4], bounds[5])};
-
-            std::function<double(vec3)> cppToPython = [&f](vec3 v) {
-              return f(v.x, v.y, v.z);
-            };
-            return MeshGL::LevelSet(cppToPython, bound, edgeLength, level,
-                                    precision, false);
-          },
-          nb::arg("f"), nb::arg("bounds"), nb::arg("edgeLength"),
-          nb::arg("level") = 0.0, nb::arg("precision") = -1,
-          "Constructs a level-set Mesh from the input Signed-Distance Function "
-          "(SDF) This uses a form of Marching Tetrahedra (akin to Marching "
-          "Cubes, but better for manifoldness). Instead of using a cubic grid, "
-          "it uses a body-centered cubic grid (two shifted cubic grids). This "
-          "means if your function's interior exceeds the given bounds, you "
-          "will see a kind of egg-crate shape closing off the manifold, which "
-          "is due to the underlying grid."
-          "\n\n"
-          ":param f: The signed-distance functor, containing this function "
-          "signature: `def sdf(xyz : tuple) -> double:`, which returns the "
-          "signed distance of a given point in R^3. Positive values are "
-          "inside, negative outside."
-          ":param bounds: An axis-aligned box that defines the extent of the "
-          "grid."
-          ":param edgeLength: Approximate maximum edge length of the triangles "
-          "in the final result.  This affects grid spacing, and hence has a "
-          "strong effect on performance."
-          ":param level: You can inset your Mesh by using a positive value, or "
-          "outset it with a negative value."
-          ":param precision: The verts will be within this distance of the "
-          "real surface."
-          ":return Mesh: This mesh is guaranteed to be manifold."
-          "Use Manifold.from_mesh(mesh) to create a Manifold")
-=======
->>>>>>> fbf07bf9
       .def("merge", &MeshGL::Merge, mesh_gl__merge);
 
   nb::enum_<Manifold::Error>(m, "Error")
@@ -695,13 +646,7 @@
            cross_section__scale__scale)
       .def(
           "scale",
-<<<<<<< HEAD
-          [](const CrossSection &self, double s) {
-            self.Scale({s, s});
-          },
-=======
-          [](const CrossSection &self, float s) { self.Scale({s, s}); },
->>>>>>> fbf07bf9
+          [](const CrossSection &self, double s) { self.Scale({s, s}); },
           nb::arg("s"),
           "Scale this CrossSection in space. This operation can be chained. "
           "Transforms are combined and applied lazily."
