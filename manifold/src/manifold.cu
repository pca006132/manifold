// Copyright 2021 Emmett Lalish
//
// Licensed under the Apache License, Version 2.0 (the "License");
// you may not use this file except in compliance with the License.
// You may obtain a copy of the License at
//
//      http://www.apache.org/licenses/LICENSE-2.0
//
// Unless required by applicable law or agreed to in writing, software
// distributed under the License is distributed on an "AS IS" BASIS,
// WITHOUT WARRANTIES OR CONDITIONS OF ANY KIND, either express or implied.
// See the License for the specific language governing permissions and
// limitations under the License.

#include "boolean3.cuh"
#include "impl.cuh"

namespace {
using namespace manifold;
using namespace thrust::placeholders;

struct MakeTri {
  const Halfedge* halfedges;

  __host__ __device__ void operator()(thrust::tuple<glm::ivec3&, int> inOut) {
    glm::ivec3& tri = thrust::get<0>(inOut);
    const int face = 3 * thrust::get<1>(inOut);

    for (int i : {0, 1, 2}) {
      tri[i] = halfedges[face + i].startVert;
    }
  }
};

struct GetMeshID {
  __host__ __device__ void operator()(thrust::tuple<int&, BaryRef> inOut) {
    thrust::get<0>(inOut) = thrust::get<1>(inOut).meshID;
  }
};

Manifold Halfspace(Box bBox, glm::vec3 normal, float originOffset) {
  normal = glm::normalize(normal);
  Manifold cutter =
      Manifold::Cube(glm::vec3(2.0f), true).Translate({1.0f, 0.0f, 0.0f});
  float size = glm::length(bBox.Center() - normal * originOffset) +
               0.5f * glm::length(bBox.Size());
  cutter.Scale(glm::vec3(size)).Translate({originOffset, 0.0f, 0.0f});
  float yDeg = glm::degrees(-glm::asin(normal.z));
  float zDeg = glm::degrees(glm::atan(normal.y, normal.x));
  return cutter.Rotate(0.0f, yDeg, zDeg);
}
}  // namespace

namespace manifold {

Manifold::Manifold() : pImpl_{std::make_unique<Impl>()} {}
Manifold::Manifold(const Mesh& mesh) : pImpl_{std::make_unique<Impl>(mesh)} {}
Manifold::~Manifold() = default;
Manifold::Manifold(Manifold&&) noexcept = default;
Manifold& Manifold::operator=(Manifold&&) noexcept = default;

Manifold::Manifold(const Manifold& other) : pImpl_(new Impl(*other.pImpl_)) {
  pImpl_->DuplicateMeshIDs();
}

Manifold& Manifold::operator=(const Manifold& other) {
  if (this != &other) {
    pImpl_.reset(new Impl(*other.pImpl_));
    pImpl_->DuplicateMeshIDs();
  }
  return *this;
}

/**
<<<<<<< HEAD
=======
 * Constructs a smooth version of the input mesh by creating tangents; this
 * method will throw if you have supplied tangnets with your mesh already. The
 * actual triangle resolution is unchanged; use the Refine() method to
 * interpolate to a higher-resolution curve.
 *
 * By default, every edge is calculated for maximum smoothness (very much
 * approximately), attempting to minimize the maximum mean curvature magnitude.
 * No higher-order derivatives are considered, as the interpolation is
 * independent per triangle, only sharing constraints on their boundaries.
 *
 * If desired, you can supply a vector of sharpened halfedges, which should in
 * general be a small subset of all halfedges. Order of entries doesn't matter,
 * as each one specifies the desired smoothness (between zero and one, with one
 * the default for all unspecified halfedges) and the halfedge index (3 *
 * triangle index + [0,1,2] where 0 is the edge between triVert 0 and 1, etc).
 *
 * At a smoothness value of zero, a sharp crease is made. The smoothness is
 * interpolated along each edge, so the specified value should be thought of as
 * an average. Where exactly two sharpened edges meet at a vertex, their
 * tangents are rotated to be colinear so that the sharpened edge can be
 * continuous. Vertices with only one sharpened edge are completely smooth,
 * allowing sharpened edges to smoothly vanish at termination. A single vertex
 * can be sharpened by sharping all edges that are incident on it, allowing
 * cones to be formed.
 */
Manifold Manifold::Smooth(const Mesh& mesh,
                          const std::vector<Smoothness>& sharpenedEdges) {
  ALWAYS_ASSERT(
      mesh.halfedgeTangent.empty(), std::runtime_error,
      "when supplying tangents, the normal constructor should be used "
      "rather than Smooth().");

  Manifold manifold(mesh);
  manifold.pImpl_->CreateTangents(sharpenedEdges);
  return manifold;
}

/**
 * Constructs a tetrahedron centered at the origin with one vertex at (1,1,1)
 * and the rest at similarly symmetric points.
 */
Manifold Manifold::Tetrahedron() {
  Manifold tetrahedron;
  tetrahedron.pImpl_ = std::make_unique<Impl>(Impl::Shape::TETRAHEDRON);
  return tetrahedron;
}

/**
 * Constructs a unit cube (edge lengths all one), by default in the first
 * octant, touching the origin. Set center to true to shift the center to the
 * origin.
 */
Manifold Manifold::Cube(glm::vec3 size, bool center) {
  Manifold cube;
  cube.pImpl_ = std::make_unique<Impl>(Impl::Shape::CUBE);
  cube.Scale(size);
  if (center) cube.Translate(-size / 2.0f);
  return cube;
}

/**
 * A convenience constructor for the common case of extruding a circle. Can also
 * form cones if both radii are specified. Set center to true to center the
 * manifold vertically on the origin (default places the bottom on the origin).
 */
Manifold Manifold::Cylinder(float height, float radiusLow, float radiusHigh,
                            int circularSegments, bool center) {
  float scale = radiusHigh >= 0.0f ? radiusHigh / radiusLow : 1.0f;
  float radius = max(radiusLow, radiusHigh);
  int n = circularSegments > 2 ? circularSegments : GetCircularSegments(radius);
  Polygons circle(1);
  float dPhi = 360.0f / n;
  for (int i = 0; i < n; ++i) {
    circle[0].push_back(
        {radiusLow * glm::vec2(cosd(dPhi * i), sind(dPhi * i)), 0});
  }
  Manifold cylinder =
      Manifold::Extrude(circle, height, 0, 0.0f, glm::vec2(scale));
  if (center) cylinder.Translate(glm::vec3(0.0f, 0.0f, -height / 2.0f));
  return cylinder;
}

/**
 * Constructs a sphere of a given radius and number of segments along its
 * diameter. This number will always be rounded up to the nearest factor of
 * four, as this sphere is constructed by refining an octahedron. This means
 * there are a circle of vertices on all three of the axis planes.
 */
Manifold Manifold::Sphere(float radius, int circularSegments) {
  int n = circularSegments > 0 ? (circularSegments + 3) / 4
                               : GetCircularSegments(radius) / 4;
  Manifold sphere;
  sphere.pImpl_ = std::make_unique<Impl>(Impl::Shape::OCTAHEDRON);
  sphere.pImpl_->Subdivide(n);
  thrust::for_each_n(sphere.pImpl_->vertPos_.beginD(), sphere.NumVert(),
                     ToSphere({radius}));
  sphere.pImpl_->Finish();
  // Ignore preceding octahedron.
  sphere.pImpl_->ReinitializeReference();
  return sphere;
}

/**
 * Constructs a manifold from a set of polygons by extruding them along the
 * Z-axis. The overall height and the scale at the top (X and Y independently)
 * can be specified, as can a twist, to be applied linearly. In the case of
 * twist, it can also be helpful to specify nDivisions, which specifies the
 * quantization of the triangles vertically. If the scale is {0,0}, a pure cone
 * is formed with only a single vertex at the top.
 */
Manifold Manifold::Extrude(Polygons crossSection, float height, int nDivisions,
                           float twistDegrees, glm::vec2 scaleTop) {
  ALWAYS_ASSERT(scaleTop.x >= 0 && scaleTop.y >= 0, userErr,
                "scale values cannot be negative");
  Manifold extrusion;
  ++nDivisions;
  auto& vertPos = extrusion.pImpl_->vertPos_.H();
  VecDH<glm::ivec3> triVertsDH;
  auto& triVerts = triVertsDH.H();
  int nCrossSection = 0;
  bool isCone = scaleTop.x == 0.0 && scaleTop.y == 0.0;
  int idx = 0;
  for (auto& poly : crossSection) {
    nCrossSection += poly.size();
    for (PolyVert& polyVert : poly) {
      vertPos.push_back({polyVert.pos.x, polyVert.pos.y, 0.0f});
      polyVert.idx = idx++;
    }
  }
  for (int i = 1; i < nDivisions + 1; ++i) {
    float alpha = i / float(nDivisions);
    float phi = alpha * twistDegrees;
    glm::mat2 transform(cosd(phi), sind(phi), -sind(phi), cosd(phi));
    glm::vec2 scale = glm::mix(glm::vec2(1.0f), scaleTop, alpha);
    transform = transform * glm::mat2(scale.x, 0.0f, 0.0f, scale.y);
    int j = 0;
    int idx = 0;
    for (const auto& poly : crossSection) {
      for (int vert = 0; vert < poly.size(); ++vert) {
        int offset = idx + nCrossSection * i;
        int thisVert = vert + offset;
        int lastVert = (vert == 0 ? poly.size() : vert) - 1 + offset;
        if (i == nDivisions && isCone) {
          triVerts.push_back({nCrossSection * i + j, lastVert - nCrossSection,
                              thisVert - nCrossSection});
        } else {
          glm::vec2 pos = transform * poly[vert].pos;
          vertPos.push_back({pos.x, pos.y, height * alpha});
          triVerts.push_back({thisVert, lastVert, thisVert - nCrossSection});
          triVerts.push_back(
              {lastVert, lastVert - nCrossSection, thisVert - nCrossSection});
        }
      }
      ++j;
      idx += poly.size();
    }
  }
  if (isCone)
    for (int j = 0; j < crossSection.size(); ++j)  // Duplicate vertex for Genus
      vertPos.push_back({0.0f, 0.0f, height});
  std::vector<glm::ivec3> top = Triangulate(crossSection);
  for (const glm::ivec3& tri : top) {
    triVerts.push_back({tri[0], tri[2], tri[1]});
    if (!isCone) triVerts.push_back(tri + nCrossSection * nDivisions);
  }

  extrusion.pImpl_->CreateHalfedges(triVertsDH);
  extrusion.pImpl_->Finish();
  extrusion.pImpl_->InitializeNewReference();
  extrusion.pImpl_->MergeCoplanarRelations();
  return extrusion;
}

/**
 * Constructs a manifold from a set of polygons by revolving this cross-section
 * around its Y-axis and then setting this as the Z-axis of the resulting
 * manifold. If the polygons cross the Y-axis, only the part on the positive X
 * side is used. Geometrically valid input will result in geometrically valid
 * output.
 */
Manifold Manifold::Revolve(const Polygons& crossSection, int circularSegments) {
  float radius = 0.0f;
  for (const auto& poly : crossSection) {
    for (const auto& vert : poly) {
      radius = max(radius, vert.pos.x);
    }
  }
  int nDivisions =
      circularSegments > 2 ? circularSegments : GetCircularSegments(radius);
  Manifold revoloid;
  auto& vertPos = revoloid.pImpl_->vertPos_.H();
  VecDH<glm::ivec3> triVertsDH;
  auto& triVerts = triVertsDH.H();
  float dPhi = 360.0f / nDivisions;
  for (const auto& poly : crossSection) {
    int start = -1;
    for (int polyVert = 0; polyVert < poly.size(); ++polyVert) {
      if (poly[polyVert].pos.x <= 0) {
        start = polyVert;
        break;
      }
    }
    if (start == -1) {  // poly all positive
      for (int polyVert = 0; polyVert < poly.size(); ++polyVert) {
        int startVert = vertPos.size();
        int lastStart =
            startVert +
            (polyVert == 0 ? nDivisions * (poly.size() - 1) : -nDivisions);
        for (int slice = 0; slice < nDivisions; ++slice) {
          int lastSlice = (slice == 0 ? nDivisions : slice) - 1;
          float phi = slice * dPhi;
          glm::vec2 pos = poly[polyVert].pos;
          vertPos.push_back({pos.x * cosd(phi), pos.x * sind(phi), pos.y});
          triVerts.push_back({startVert + slice, startVert + lastSlice,
                              lastStart + lastSlice});
          triVerts.push_back(
              {lastStart + lastSlice, lastStart + slice, startVert + slice});
        }
      }
    } else {  // poly crosses zero
      int polyVert = start;
      glm::vec2 pos = poly[polyVert].pos;
      do {
        glm::vec2 lastPos = pos;
        polyVert = (polyVert + 1) % poly.size();
        pos = poly[polyVert].pos;
        if (pos.x > 0) {
          if (lastPos.x <= 0) {
            float a = pos.x / (pos.x - lastPos.x);
            vertPos.push_back({0.0f, 0.0f, glm::mix(pos.y, lastPos.y, a)});
          }
          int startVert = vertPos.size();
          for (int slice = 0; slice < nDivisions; ++slice) {
            int lastSlice = (slice == 0 ? nDivisions : slice) - 1;
            float phi = slice * dPhi;
            glm::vec2 pos = poly[polyVert].pos;
            vertPos.push_back({pos.x * cosd(phi), pos.x * sind(phi), pos.y});
            if (lastPos.x > 0) {
              triVerts.push_back({startVert + slice, startVert + lastSlice,
                                  startVert - nDivisions + lastSlice});
              triVerts.push_back({startVert - nDivisions + lastSlice,
                                  startVert - nDivisions + slice,
                                  startVert + slice});
            } else {
              triVerts.push_back(
                  {startVert - 1, startVert + slice, startVert + lastSlice});
            }
          }
        } else if (lastPos.x > 0) {
          int startVert = vertPos.size();
          float a = pos.x / (pos.x - lastPos.x);
          vertPos.push_back({0.0f, 0.0f, glm::mix(pos.y, lastPos.y, a)});
          for (int slice = 0; slice < nDivisions; ++slice) {
            int lastSlice = (slice == 0 ? nDivisions : slice) - 1;
            triVerts.push_back({startVert, startVert - nDivisions + lastSlice,
                                startVert - nDivisions + slice});
          }
        }
      } while (polyVert != start);
    }
  }

  revoloid.pImpl_->CreateHalfedges(triVertsDH);
  revoloid.pImpl_->Finish();
  revoloid.pImpl_->InitializeNewReference();
  revoloid.pImpl_->MergeCoplanarRelations();
  return revoloid;
}

/**
 * Constructs a new manifold from a vector of other manifolds. This is a purely
 * topological operation, so care should be taken to avoid creating
 * geometrically-invalid results.
 */
Manifold Manifold::Compose(const std::vector<Manifold>& manifolds) {
  int numVert = 0;
  int numEdge = 0;
  int numTri = 0;
  int numBary = 0;
  for (const Manifold& manifold : manifolds) {
    numVert += manifold.NumVert();
    numEdge += manifold.NumEdge();
    numTri += manifold.NumTri();
    numBary += manifold.pImpl_->meshRelation_.barycentric.size();
  }

  Manifold out;
  Impl& combined = *(out.pImpl_);
  combined.vertPos_.resize(numVert);
  combined.halfedge_.resize(2 * numEdge);
  combined.faceNormal_.resize(numTri);
  combined.halfedgeTangent_.resize(2 * numEdge);
  combined.meshRelation_.barycentric.resize(numBary);
  combined.meshRelation_.triBary.resize(numTri);

  int nextVert = 0;
  int nextEdge = 0;
  int nextTri = 0;
  int nextBary = 0;
  for (const Manifold& manifold : manifolds) {
    const Impl& impl = *(manifold.pImpl_);
    impl.ApplyTransform();

    thrust::copy(impl.vertPos_.beginD(), impl.vertPos_.endD(),
                 combined.vertPos_.beginD() + nextVert);
    thrust::copy(impl.faceNormal_.beginD(), impl.faceNormal_.endD(),
                 combined.faceNormal_.beginD() + nextTri);
    thrust::copy(impl.halfedgeTangent_.beginD(), impl.halfedgeTangent_.endD(),
                 combined.halfedgeTangent_.beginD() + nextEdge);
    thrust::copy(impl.meshRelation_.barycentric.beginD(),
                 impl.meshRelation_.barycentric.endD(),
                 combined.meshRelation_.barycentric.beginD() + nextBary);
    thrust::transform(impl.meshRelation_.triBary.beginD(),
                      impl.meshRelation_.triBary.endD(),
                      combined.meshRelation_.triBary.beginD() + nextTri,
                      UpdateTriBary({nextBary}));
    thrust::transform(impl.halfedge_.beginD(), impl.halfedge_.endD(),
                      combined.halfedge_.beginD() + nextEdge,
                      UpdateHalfedge({nextVert, nextEdge, nextTri}));

    nextVert += manifold.NumVert();
    nextEdge += 2 * manifold.NumEdge();
    nextTri += manifold.NumTri();
    nextBary += impl.meshRelation_.barycentric.size();
  }

  combined.DuplicateMeshIDs();
  combined.Finish();
  return out;
}

/**
 * This operation returns a copy of this manifold, but as a vector of meshes
 * that are topologically disconnected.
 */
std::vector<Manifold> Manifold::Decompose() const {
  VecDH<int> vertLabel;
  int numLabel = ConnectedComponents(vertLabel, NumVert(), pImpl_->halfedge_);

  if (numLabel == 1) {
    std::vector<Manifold> meshes(1);
    meshes[0] = *this;
    return meshes;
  }

  std::vector<Manifold> meshes(numLabel);
  for (int i = 0; i < numLabel; ++i) {
    meshes[i].pImpl_->vertPos_.resize(NumVert());
    VecDH<int> vertNew2Old(NumVert());
    int nVert =
        thrust::copy_if(
            zip(pImpl_->vertPos_.beginD(), countAt(0)),
            zip(pImpl_->vertPos_.endD(), countAt(NumVert())),
            vertLabel.beginD(),
            zip(meshes[i].pImpl_->vertPos_.beginD(), vertNew2Old.beginD()),
            Equals({i})) -
        zip(meshes[i].pImpl_->vertPos_.beginD(), countAt(0));
    meshes[i].pImpl_->vertPos_.resize(nVert);

    VecDH<int> faceNew2Old(NumTri());
    thrust::sequence(faceNew2Old.beginD(), faceNew2Old.endD());

    int nFace =
        thrust::remove_if(
            faceNew2Old.beginD(), faceNew2Old.endD(),
            RemoveFace({pImpl_->halfedge_.cptrD(), vertLabel.cptrD(), i})) -
        faceNew2Old.beginD();
    faceNew2Old.resize(nFace);

    meshes[i].pImpl_->GatherFaces(*pImpl_, faceNew2Old);
    meshes[i].pImpl_->ReindexVerts(vertNew2Old, pImpl_->NumVert());

    meshes[i].pImpl_->Finish();
    meshes[i].pImpl_->transform_ = pImpl_->transform_;
  }
  return meshes;
}

/**
>>>>>>> 5cd08a66
 * This returns a Mesh of simple vectors of vertices and triangles suitable for
 * saving or other operations outside of the context of this library.
 */
Mesh Manifold::GetMesh() const {
  pImpl_->ApplyTransform();

  Mesh result;
  result.vertPos.insert(result.vertPos.end(), pImpl_->vertPos_.begin(),
                        pImpl_->vertPos_.end());
  result.vertNormal.insert(result.vertNormal.end(), pImpl_->vertNormal_.begin(),
                           pImpl_->vertNormal_.end());
  result.halfedgeTangent.insert(result.halfedgeTangent.end(),
                                pImpl_->halfedgeTangent_.begin(),
                                pImpl_->halfedgeTangent_.end());

  result.triVerts.resize(NumTri());
  thrust::for_each_n(zip(result.triVerts.begin(), countAt(0)), NumTri(),
                     MakeTri({pImpl_->halfedge_.cptrH()}));

  return result;
}

/**
 * These static properties control how circular shapes are quantized by default
 * on construction. If circularSegments is specified, it takes precedence. If it
 * is zero, then instead the minimum is used of the segments calculated based on
 * edge length and angle, rounded up to the nearest multiple of four. To get
 * numbers not divisible by four, circularSegements must be specified.
 */
int Manifold::circularSegments_ = 0;
float Manifold::circularAngle_ = 10.0f;
float Manifold::circularEdgeLength_ = 1.0f;

void Manifold::SetMinCircularAngle(float angle) {
  ALWAYS_ASSERT(angle > 0.0f, userErr, "angle must be positive!");
  Manifold::circularAngle_ = angle;
}

void Manifold::SetMinCircularEdgeLength(float length) {
  ALWAYS_ASSERT(length > 0.0f, userErr, "length must be positive!");
  Manifold::circularEdgeLength_ = length;
}

void Manifold::SetCircularSegments(int number) {
  ALWAYS_ASSERT(number > 2 || number == 0, userErr,
                "must have at least three segments in circle!");
  Manifold::circularSegments_ = number;
}

int Manifold::GetCircularSegments(float radius) {
  if (Manifold::circularSegments_ > 0) return Manifold::circularSegments_;
  int nSegA = 360.0f / Manifold::circularAngle_;
  int nSegL = 2.0f * radius * glm::pi<float>() / Manifold::circularEdgeLength_;
  int nSeg = min(nSegA, nSegL) + 3;
  nSeg -= nSeg % 4;
  return nSeg;
}

bool Manifold::IsEmpty() const { return pImpl_->IsEmpty(); }
int Manifold::NumVert() const { return pImpl_->NumVert(); }
int Manifold::NumEdge() const { return pImpl_->NumEdge(); }
int Manifold::NumTri() const { return pImpl_->NumTri(); }

Box Manifold::BoundingBox() const {
  return pImpl_->bBox_.Transform(pImpl_->transform_);
}

float Manifold::Precision() const {
  pImpl_->ApplyTransform();
  return pImpl_->precision_;
}

/**
 * The genus is a topological property of the manifold, representing the number
 * of "handles". A sphere is 0, torus 1, etc. It is only meaningful for a single
 * mesh, so it is best to call Decompose() first.
 */
int Manifold::Genus() const {
  int chi = NumVert() - NumEdge() + NumTri();
  return 1 - chi / 2;
}

/**
 * Returns the surface area and volume of the manifold in a Properties
 * structure. These properties are clamped to zero for a given face if they are
 * within rounding tolerance. This means degenerate manifolds can by identified
 * by testing these properties as == 0.
 */
Properties Manifold::GetProperties() const { return pImpl_->GetProperties(); }

/**
 * Curvature is the inverse of the radius of curvature, and signed such that
 * positive is convex and negative is concave. There are two orthogonal
 * principal curvatures at any point on a manifold, with one maximum and the
 * other minimum. Gaussian curvature is their product, while mean
 * curvature is their sum. This approximates them for every vertex (returned as
 * vectors in the structure) and also returns their minimum and maximum values.
 */
Curvature Manifold::GetCurvature() const { return pImpl_->GetCurvature(); }

/**
 * Gets the relationship to the previous mesh, for the purpose of assinging
 * properties like texture coordinates. The triBary vector is the same length as
 * Mesh.triVerts and BaryRef.face gives a unique identifier of the original mesh
 * face to which this triangle belongs. BaryRef.verts gives the three original
 * mesh vertex indices to which its barycentric coordinates refer.
 * BaryRef.vertBary gives an index for each vertex into the barycentric vector
 * if that vertex is >= 0, indicating it is a new vertex. If the index is < 0,
 * this indicates it is an original vertex of the triangle, found as the
 * corresponding element of BaryRef.verts.
 */
MeshRelation Manifold::GetMeshRelation() const {
  MeshRelation out;
  const auto& relation = pImpl_->meshRelation_;
  out.triBary.insert(out.triBary.end(), relation.triBary.begin(),
                     relation.triBary.end());
  out.barycentric.insert(out.barycentric.end(), relation.barycentric.begin(),
                         relation.barycentric.end());
  return out;
}

/**
 * Returns a vector of unique meshIDs that are referenced by this manifold's
 * meshRelation. If this manifold has been newly constructed then there will
 * only be a single meshID, which can be associated with the input mesh for
 * future reference.
 */
std::vector<int> Manifold::GetMeshIDs() const {
  VecDH<int> meshIDs(NumTri());
  thrust::for_each_n(
      zip(meshIDs.beginD(), pImpl_->meshRelation_.triBary.beginD()), NumTri(),
      GetMeshID());

  thrust::sort(meshIDs.beginD(), meshIDs.endD());
  int n = thrust::unique(meshIDs.beginD(), meshIDs.endD()) - meshIDs.beginD();
  meshIDs.resize(n);

  std::vector<int> out;
  out.insert(out.end(), meshIDs.begin(), meshIDs.end());
  return out;
}

/**
 * If you copy a manifold, but you want this new copy to have new properties
 * (e.g. a different UV mapping), you can reset its meshID as an original,
 * meaning it will now be referenced by its descendents instead of the mesh it
 * was copied from, allowing you to differentiate the copies when applying your
 * properties to the final result. Its new meshID is returned.
 */
int Manifold::SetAsOriginal(bool mergeCoplanarRelations) {
  int meshID = pImpl_->InitializeNewReference();
  if (mergeCoplanarRelations) pImpl_->MergeCoplanarRelations();
  return meshID;
}

std::vector<int> Manifold::MeshID2Original() {
  return Manifold::Impl::meshID2Original_;
}

bool Manifold::IsManifold() const { return pImpl_->IsManifold(); }

bool Manifold::MatchesTriNormals() const { return pImpl_->MatchesTriNormals(); }

int Manifold::NumDegenerateTris() const { return pImpl_->NumDegenerateTris(); }

Manifold& Manifold::Translate(glm::vec3 v) {
  pImpl_->transform_[3] += v;
  return *this;
}

Manifold& Manifold::Scale(glm::vec3 v) {
  glm::mat3 s(1.0f);
  for (int i : {0, 1, 2}) s[i] *= v;
  pImpl_->transform_ = s * pImpl_->transform_;
  return *this;
}

/**
 * Applys an Euler angle rotation to the manifold, first about the X axis, then
 * Y, then Z, in degrees. We use degrees so that we can minimize rounding error,
 * and elimiate it completely for any multiples of 90 degrees. Addtionally, more
 * efficient code paths are used to update the manifold when the transforms only
 * rotate by multiples of 90 degrees.
 */
Manifold& Manifold::Rotate(float xDegrees, float yDegrees, float zDegrees) {
  glm::mat3 rX(1.0f, 0.0f, 0.0f,                      //
               0.0f, cosd(xDegrees), sind(xDegrees),  //
               0.0f, -sind(xDegrees), cosd(xDegrees));
  glm::mat3 rY(cosd(yDegrees), 0.0f, -sind(yDegrees),  //
               0.0f, 1.0f, 0.0f,                       //
               sind(yDegrees), 0.0f, cosd(yDegrees));
  glm::mat3 rZ(cosd(zDegrees), sind(zDegrees), 0.0f,   //
               -sind(zDegrees), cosd(zDegrees), 0.0f,  //
               0.0f, 0.0f, 1.0f);
  pImpl_->transform_ = rZ * rY * rX * pImpl_->transform_;
  return *this;
}

Manifold& Manifold::Transform(const glm::mat4x3& m) {
  glm::mat4 old(pImpl_->transform_);
  pImpl_->transform_ = m * old;
  return *this;
}

/**
 * This function does not change the topology, but allows the vertices to be
 * moved according to any arbitrary input function. It is easy to create a
 * function that warps a geometrically valid object into one with is not, but
 * that is not checked here, so it is up to the user to choose their function
 * with discretion.
 */
Manifold& Manifold::Warp(std::function<void(glm::vec3&)> warpFunc) {
  pImpl_->ApplyTransform();
  thrust::for_each_n(pImpl_->vertPos_.begin(), NumVert(), warpFunc);
  pImpl_->Update();
  pImpl_->faceNormal_.resize(0);  // force recalculation of triNormal
  pImpl_->CalculateNormals();
  pImpl_->SetPrecision();
  return *this;
}

Manifold& Manifold::Refine(int n) {
  pImpl_->Refine(n);
  return *this;
}

/**
 * This is a checksum-style verification of the collider, simply returning the
 * total number of edge-face bounding box overlaps between this and other.
 */
int Manifold::NumOverlaps(const Manifold& other) const {
  pImpl_->ApplyTransform();
  other.pImpl_->ApplyTransform();

  SparseIndices overlaps = pImpl_->EdgeCollisions(*other.pImpl_);
  int num_overlaps = overlaps.size();

  overlaps = other.pImpl_->EdgeCollisions(*pImpl_);
  return num_overlaps += overlaps.size();
}

Manifold Manifold::Boolean(const Manifold& second, OpType op) const {
  pImpl_->ApplyTransform();
  second.pImpl_->ApplyTransform();
  Boolean3 boolean(*pImpl_, *second.pImpl_, op);
  Manifold result;
  result.pImpl_ = std::make_unique<Impl>(boolean.Result(op));
  return result;
}

Manifold Manifold::operator+(const Manifold& Q) const {
  return Boolean(Q, OpType::ADD);
}

Manifold& Manifold::operator+=(const Manifold& Q) {
  *this = *this + Q;
  return *this;
}

Manifold Manifold::operator-(const Manifold& Q) const {
  return Boolean(Q, OpType::SUBTRACT);
}

Manifold& Manifold::operator-=(const Manifold& Q) {
  *this = *this - Q;
  return *this;
}

Manifold Manifold::operator^(const Manifold& Q) const {
  return Boolean(Q, OpType::INTERSECT);
}

Manifold& Manifold::operator^=(const Manifold& Q) {
  *this = *this ^ Q;
  return *this;
}

/**
 * Split cuts this manifold in two using the input manifold. The first result is
 * the intersection, second is the difference. This is more efficient than doing
 * them separately.
 */
std::pair<Manifold, Manifold> Manifold::Split(const Manifold& cutter) const {
  pImpl_->ApplyTransform();
  cutter.pImpl_->ApplyTransform();
  Boolean3 boolean(*pImpl_, *cutter.pImpl_, OpType::SUBTRACT);
  std::pair<Manifold, Manifold> result;
  result.first.pImpl_ =
      std::make_unique<Impl>(boolean.Result(OpType::INTERSECT));
  result.second.pImpl_ =
      std::make_unique<Impl>(boolean.Result(OpType::SUBTRACT));
  return result;
}

/**
 * Convient version of Split for a half-space. The first result is in the
 * direction of the normal, second is opposite. Origin offset is the distance of
 * the plane from the origin in the direction of the normal vector. The length
 * of the normal is not important, as it is normalized internally.
 */
std::pair<Manifold, Manifold> Manifold::SplitByPlane(glm::vec3 normal,
                                                     float originOffset) const {
  return Split(Halfspace(BoundingBox(), normal, originOffset));
}

/**
 * Identical to SplitbyPlane, but calculating and returning only the first
 * result.
 */
Manifold Manifold::TrimByPlane(glm::vec3 normal, float originOffset) const {
  pImpl_->ApplyTransform();
  return *this ^ Halfspace(BoundingBox(), normal, originOffset);
}
}  // namespace manifold<|MERGE_RESOLUTION|>--- conflicted
+++ resolved
@@ -72,388 +72,6 @@
 }
 
 /**
-<<<<<<< HEAD
-=======
- * Constructs a smooth version of the input mesh by creating tangents; this
- * method will throw if you have supplied tangnets with your mesh already. The
- * actual triangle resolution is unchanged; use the Refine() method to
- * interpolate to a higher-resolution curve.
- *
- * By default, every edge is calculated for maximum smoothness (very much
- * approximately), attempting to minimize the maximum mean curvature magnitude.
- * No higher-order derivatives are considered, as the interpolation is
- * independent per triangle, only sharing constraints on their boundaries.
- *
- * If desired, you can supply a vector of sharpened halfedges, which should in
- * general be a small subset of all halfedges. Order of entries doesn't matter,
- * as each one specifies the desired smoothness (between zero and one, with one
- * the default for all unspecified halfedges) and the halfedge index (3 *
- * triangle index + [0,1,2] where 0 is the edge between triVert 0 and 1, etc).
- *
- * At a smoothness value of zero, a sharp crease is made. The smoothness is
- * interpolated along each edge, so the specified value should be thought of as
- * an average. Where exactly two sharpened edges meet at a vertex, their
- * tangents are rotated to be colinear so that the sharpened edge can be
- * continuous. Vertices with only one sharpened edge are completely smooth,
- * allowing sharpened edges to smoothly vanish at termination. A single vertex
- * can be sharpened by sharping all edges that are incident on it, allowing
- * cones to be formed.
- */
-Manifold Manifold::Smooth(const Mesh& mesh,
-                          const std::vector<Smoothness>& sharpenedEdges) {
-  ALWAYS_ASSERT(
-      mesh.halfedgeTangent.empty(), std::runtime_error,
-      "when supplying tangents, the normal constructor should be used "
-      "rather than Smooth().");
-
-  Manifold manifold(mesh);
-  manifold.pImpl_->CreateTangents(sharpenedEdges);
-  return manifold;
-}
-
-/**
- * Constructs a tetrahedron centered at the origin with one vertex at (1,1,1)
- * and the rest at similarly symmetric points.
- */
-Manifold Manifold::Tetrahedron() {
-  Manifold tetrahedron;
-  tetrahedron.pImpl_ = std::make_unique<Impl>(Impl::Shape::TETRAHEDRON);
-  return tetrahedron;
-}
-
-/**
- * Constructs a unit cube (edge lengths all one), by default in the first
- * octant, touching the origin. Set center to true to shift the center to the
- * origin.
- */
-Manifold Manifold::Cube(glm::vec3 size, bool center) {
-  Manifold cube;
-  cube.pImpl_ = std::make_unique<Impl>(Impl::Shape::CUBE);
-  cube.Scale(size);
-  if (center) cube.Translate(-size / 2.0f);
-  return cube;
-}
-
-/**
- * A convenience constructor for the common case of extruding a circle. Can also
- * form cones if both radii are specified. Set center to true to center the
- * manifold vertically on the origin (default places the bottom on the origin).
- */
-Manifold Manifold::Cylinder(float height, float radiusLow, float radiusHigh,
-                            int circularSegments, bool center) {
-  float scale = radiusHigh >= 0.0f ? radiusHigh / radiusLow : 1.0f;
-  float radius = max(radiusLow, radiusHigh);
-  int n = circularSegments > 2 ? circularSegments : GetCircularSegments(radius);
-  Polygons circle(1);
-  float dPhi = 360.0f / n;
-  for (int i = 0; i < n; ++i) {
-    circle[0].push_back(
-        {radiusLow * glm::vec2(cosd(dPhi * i), sind(dPhi * i)), 0});
-  }
-  Manifold cylinder =
-      Manifold::Extrude(circle, height, 0, 0.0f, glm::vec2(scale));
-  if (center) cylinder.Translate(glm::vec3(0.0f, 0.0f, -height / 2.0f));
-  return cylinder;
-}
-
-/**
- * Constructs a sphere of a given radius and number of segments along its
- * diameter. This number will always be rounded up to the nearest factor of
- * four, as this sphere is constructed by refining an octahedron. This means
- * there are a circle of vertices on all three of the axis planes.
- */
-Manifold Manifold::Sphere(float radius, int circularSegments) {
-  int n = circularSegments > 0 ? (circularSegments + 3) / 4
-                               : GetCircularSegments(radius) / 4;
-  Manifold sphere;
-  sphere.pImpl_ = std::make_unique<Impl>(Impl::Shape::OCTAHEDRON);
-  sphere.pImpl_->Subdivide(n);
-  thrust::for_each_n(sphere.pImpl_->vertPos_.beginD(), sphere.NumVert(),
-                     ToSphere({radius}));
-  sphere.pImpl_->Finish();
-  // Ignore preceding octahedron.
-  sphere.pImpl_->ReinitializeReference();
-  return sphere;
-}
-
-/**
- * Constructs a manifold from a set of polygons by extruding them along the
- * Z-axis. The overall height and the scale at the top (X and Y independently)
- * can be specified, as can a twist, to be applied linearly. In the case of
- * twist, it can also be helpful to specify nDivisions, which specifies the
- * quantization of the triangles vertically. If the scale is {0,0}, a pure cone
- * is formed with only a single vertex at the top.
- */
-Manifold Manifold::Extrude(Polygons crossSection, float height, int nDivisions,
-                           float twistDegrees, glm::vec2 scaleTop) {
-  ALWAYS_ASSERT(scaleTop.x >= 0 && scaleTop.y >= 0, userErr,
-                "scale values cannot be negative");
-  Manifold extrusion;
-  ++nDivisions;
-  auto& vertPos = extrusion.pImpl_->vertPos_.H();
-  VecDH<glm::ivec3> triVertsDH;
-  auto& triVerts = triVertsDH.H();
-  int nCrossSection = 0;
-  bool isCone = scaleTop.x == 0.0 && scaleTop.y == 0.0;
-  int idx = 0;
-  for (auto& poly : crossSection) {
-    nCrossSection += poly.size();
-    for (PolyVert& polyVert : poly) {
-      vertPos.push_back({polyVert.pos.x, polyVert.pos.y, 0.0f});
-      polyVert.idx = idx++;
-    }
-  }
-  for (int i = 1; i < nDivisions + 1; ++i) {
-    float alpha = i / float(nDivisions);
-    float phi = alpha * twistDegrees;
-    glm::mat2 transform(cosd(phi), sind(phi), -sind(phi), cosd(phi));
-    glm::vec2 scale = glm::mix(glm::vec2(1.0f), scaleTop, alpha);
-    transform = transform * glm::mat2(scale.x, 0.0f, 0.0f, scale.y);
-    int j = 0;
-    int idx = 0;
-    for (const auto& poly : crossSection) {
-      for (int vert = 0; vert < poly.size(); ++vert) {
-        int offset = idx + nCrossSection * i;
-        int thisVert = vert + offset;
-        int lastVert = (vert == 0 ? poly.size() : vert) - 1 + offset;
-        if (i == nDivisions && isCone) {
-          triVerts.push_back({nCrossSection * i + j, lastVert - nCrossSection,
-                              thisVert - nCrossSection});
-        } else {
-          glm::vec2 pos = transform * poly[vert].pos;
-          vertPos.push_back({pos.x, pos.y, height * alpha});
-          triVerts.push_back({thisVert, lastVert, thisVert - nCrossSection});
-          triVerts.push_back(
-              {lastVert, lastVert - nCrossSection, thisVert - nCrossSection});
-        }
-      }
-      ++j;
-      idx += poly.size();
-    }
-  }
-  if (isCone)
-    for (int j = 0; j < crossSection.size(); ++j)  // Duplicate vertex for Genus
-      vertPos.push_back({0.0f, 0.0f, height});
-  std::vector<glm::ivec3> top = Triangulate(crossSection);
-  for (const glm::ivec3& tri : top) {
-    triVerts.push_back({tri[0], tri[2], tri[1]});
-    if (!isCone) triVerts.push_back(tri + nCrossSection * nDivisions);
-  }
-
-  extrusion.pImpl_->CreateHalfedges(triVertsDH);
-  extrusion.pImpl_->Finish();
-  extrusion.pImpl_->InitializeNewReference();
-  extrusion.pImpl_->MergeCoplanarRelations();
-  return extrusion;
-}
-
-/**
- * Constructs a manifold from a set of polygons by revolving this cross-section
- * around its Y-axis and then setting this as the Z-axis of the resulting
- * manifold. If the polygons cross the Y-axis, only the part on the positive X
- * side is used. Geometrically valid input will result in geometrically valid
- * output.
- */
-Manifold Manifold::Revolve(const Polygons& crossSection, int circularSegments) {
-  float radius = 0.0f;
-  for (const auto& poly : crossSection) {
-    for (const auto& vert : poly) {
-      radius = max(radius, vert.pos.x);
-    }
-  }
-  int nDivisions =
-      circularSegments > 2 ? circularSegments : GetCircularSegments(radius);
-  Manifold revoloid;
-  auto& vertPos = revoloid.pImpl_->vertPos_.H();
-  VecDH<glm::ivec3> triVertsDH;
-  auto& triVerts = triVertsDH.H();
-  float dPhi = 360.0f / nDivisions;
-  for (const auto& poly : crossSection) {
-    int start = -1;
-    for (int polyVert = 0; polyVert < poly.size(); ++polyVert) {
-      if (poly[polyVert].pos.x <= 0) {
-        start = polyVert;
-        break;
-      }
-    }
-    if (start == -1) {  // poly all positive
-      for (int polyVert = 0; polyVert < poly.size(); ++polyVert) {
-        int startVert = vertPos.size();
-        int lastStart =
-            startVert +
-            (polyVert == 0 ? nDivisions * (poly.size() - 1) : -nDivisions);
-        for (int slice = 0; slice < nDivisions; ++slice) {
-          int lastSlice = (slice == 0 ? nDivisions : slice) - 1;
-          float phi = slice * dPhi;
-          glm::vec2 pos = poly[polyVert].pos;
-          vertPos.push_back({pos.x * cosd(phi), pos.x * sind(phi), pos.y});
-          triVerts.push_back({startVert + slice, startVert + lastSlice,
-                              lastStart + lastSlice});
-          triVerts.push_back(
-              {lastStart + lastSlice, lastStart + slice, startVert + slice});
-        }
-      }
-    } else {  // poly crosses zero
-      int polyVert = start;
-      glm::vec2 pos = poly[polyVert].pos;
-      do {
-        glm::vec2 lastPos = pos;
-        polyVert = (polyVert + 1) % poly.size();
-        pos = poly[polyVert].pos;
-        if (pos.x > 0) {
-          if (lastPos.x <= 0) {
-            float a = pos.x / (pos.x - lastPos.x);
-            vertPos.push_back({0.0f, 0.0f, glm::mix(pos.y, lastPos.y, a)});
-          }
-          int startVert = vertPos.size();
-          for (int slice = 0; slice < nDivisions; ++slice) {
-            int lastSlice = (slice == 0 ? nDivisions : slice) - 1;
-            float phi = slice * dPhi;
-            glm::vec2 pos = poly[polyVert].pos;
-            vertPos.push_back({pos.x * cosd(phi), pos.x * sind(phi), pos.y});
-            if (lastPos.x > 0) {
-              triVerts.push_back({startVert + slice, startVert + lastSlice,
-                                  startVert - nDivisions + lastSlice});
-              triVerts.push_back({startVert - nDivisions + lastSlice,
-                                  startVert - nDivisions + slice,
-                                  startVert + slice});
-            } else {
-              triVerts.push_back(
-                  {startVert - 1, startVert + slice, startVert + lastSlice});
-            }
-          }
-        } else if (lastPos.x > 0) {
-          int startVert = vertPos.size();
-          float a = pos.x / (pos.x - lastPos.x);
-          vertPos.push_back({0.0f, 0.0f, glm::mix(pos.y, lastPos.y, a)});
-          for (int slice = 0; slice < nDivisions; ++slice) {
-            int lastSlice = (slice == 0 ? nDivisions : slice) - 1;
-            triVerts.push_back({startVert, startVert - nDivisions + lastSlice,
-                                startVert - nDivisions + slice});
-          }
-        }
-      } while (polyVert != start);
-    }
-  }
-
-  revoloid.pImpl_->CreateHalfedges(triVertsDH);
-  revoloid.pImpl_->Finish();
-  revoloid.pImpl_->InitializeNewReference();
-  revoloid.pImpl_->MergeCoplanarRelations();
-  return revoloid;
-}
-
-/**
- * Constructs a new manifold from a vector of other manifolds. This is a purely
- * topological operation, so care should be taken to avoid creating
- * geometrically-invalid results.
- */
-Manifold Manifold::Compose(const std::vector<Manifold>& manifolds) {
-  int numVert = 0;
-  int numEdge = 0;
-  int numTri = 0;
-  int numBary = 0;
-  for (const Manifold& manifold : manifolds) {
-    numVert += manifold.NumVert();
-    numEdge += manifold.NumEdge();
-    numTri += manifold.NumTri();
-    numBary += manifold.pImpl_->meshRelation_.barycentric.size();
-  }
-
-  Manifold out;
-  Impl& combined = *(out.pImpl_);
-  combined.vertPos_.resize(numVert);
-  combined.halfedge_.resize(2 * numEdge);
-  combined.faceNormal_.resize(numTri);
-  combined.halfedgeTangent_.resize(2 * numEdge);
-  combined.meshRelation_.barycentric.resize(numBary);
-  combined.meshRelation_.triBary.resize(numTri);
-
-  int nextVert = 0;
-  int nextEdge = 0;
-  int nextTri = 0;
-  int nextBary = 0;
-  for (const Manifold& manifold : manifolds) {
-    const Impl& impl = *(manifold.pImpl_);
-    impl.ApplyTransform();
-
-    thrust::copy(impl.vertPos_.beginD(), impl.vertPos_.endD(),
-                 combined.vertPos_.beginD() + nextVert);
-    thrust::copy(impl.faceNormal_.beginD(), impl.faceNormal_.endD(),
-                 combined.faceNormal_.beginD() + nextTri);
-    thrust::copy(impl.halfedgeTangent_.beginD(), impl.halfedgeTangent_.endD(),
-                 combined.halfedgeTangent_.beginD() + nextEdge);
-    thrust::copy(impl.meshRelation_.barycentric.beginD(),
-                 impl.meshRelation_.barycentric.endD(),
-                 combined.meshRelation_.barycentric.beginD() + nextBary);
-    thrust::transform(impl.meshRelation_.triBary.beginD(),
-                      impl.meshRelation_.triBary.endD(),
-                      combined.meshRelation_.triBary.beginD() + nextTri,
-                      UpdateTriBary({nextBary}));
-    thrust::transform(impl.halfedge_.beginD(), impl.halfedge_.endD(),
-                      combined.halfedge_.beginD() + nextEdge,
-                      UpdateHalfedge({nextVert, nextEdge, nextTri}));
-
-    nextVert += manifold.NumVert();
-    nextEdge += 2 * manifold.NumEdge();
-    nextTri += manifold.NumTri();
-    nextBary += impl.meshRelation_.barycentric.size();
-  }
-
-  combined.DuplicateMeshIDs();
-  combined.Finish();
-  return out;
-}
-
-/**
- * This operation returns a copy of this manifold, but as a vector of meshes
- * that are topologically disconnected.
- */
-std::vector<Manifold> Manifold::Decompose() const {
-  VecDH<int> vertLabel;
-  int numLabel = ConnectedComponents(vertLabel, NumVert(), pImpl_->halfedge_);
-
-  if (numLabel == 1) {
-    std::vector<Manifold> meshes(1);
-    meshes[0] = *this;
-    return meshes;
-  }
-
-  std::vector<Manifold> meshes(numLabel);
-  for (int i = 0; i < numLabel; ++i) {
-    meshes[i].pImpl_->vertPos_.resize(NumVert());
-    VecDH<int> vertNew2Old(NumVert());
-    int nVert =
-        thrust::copy_if(
-            zip(pImpl_->vertPos_.beginD(), countAt(0)),
-            zip(pImpl_->vertPos_.endD(), countAt(NumVert())),
-            vertLabel.beginD(),
-            zip(meshes[i].pImpl_->vertPos_.beginD(), vertNew2Old.beginD()),
-            Equals({i})) -
-        zip(meshes[i].pImpl_->vertPos_.beginD(), countAt(0));
-    meshes[i].pImpl_->vertPos_.resize(nVert);
-
-    VecDH<int> faceNew2Old(NumTri());
-    thrust::sequence(faceNew2Old.beginD(), faceNew2Old.endD());
-
-    int nFace =
-        thrust::remove_if(
-            faceNew2Old.beginD(), faceNew2Old.endD(),
-            RemoveFace({pImpl_->halfedge_.cptrD(), vertLabel.cptrD(), i})) -
-        faceNew2Old.beginD();
-    faceNew2Old.resize(nFace);
-
-    meshes[i].pImpl_->GatherFaces(*pImpl_, faceNew2Old);
-    meshes[i].pImpl_->ReindexVerts(vertNew2Old, pImpl_->NumVert());
-
-    meshes[i].pImpl_->Finish();
-    meshes[i].pImpl_->transform_ = pImpl_->transform_;
-  }
-  return meshes;
-}
-
-/**
->>>>>>> 5cd08a66
  * This returns a Mesh of simple vectors of vertices and triangles suitable for
  * saving or other operations outside of the context of this library.
  */
