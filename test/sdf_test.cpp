// Copyright 2022 The Manifold Authors.
//
// Licensed under the Apache License, Version 2.0 (the "License");
// you may not use this file except in compliance with the License.
// You may obtain a copy of the License at
//
//      http://www.apache.org/licenses/LICENSE-2.0
//
// Unless required by applicable law or agreed to in writing, software
// distributed under the License is distributed on an "AS IS" BASIS,
// WITHOUT WARRANTIES OR CONDITIONS OF ANY KIND, either express or implied.
// See the License for the specific language governing permissions and
// limitations under the License.

#include "manifold.h"
#include "test.h"

using namespace manifold;

struct CubeVoid {
  double operator()(vec3 p) const {
    const vec3 min = p + vec3(1);
    const vec3 max = vec3(1) - p;
    const double min3 = std::min(min.x, std::min(min.y, min.z));
    const double max3 = std::min(max.x, std::min(max.y, max.z));
    return -1.0 * std::min(min3, max3);
  }
};

struct Layers {
  double operator()(vec3 p) const {
    int a = glm::mod(std::round(2 * p.z), 4.0);
    return a == 0 ? 1 : (a == 2 ? -1 : 0);
  }
};

TEST(SDF, SphereShell) {
  Manifold sphere = Manifold::LevelSet(
      [](glm::vec3 pos) {
        const float r = glm::length(pos);
        return glm::min(1 - r, r - 0.995f);
      },
      {glm::vec3(-1.1), glm::vec3(1.1)}, 0.01, 0, 0.0001);

  EXPECT_NEAR(sphere.Genus(), 11500, 1000);

#ifdef MANIFOLD_EXPORT
  if (options.exportModels)
    ExportMesh("sphereShellSDF.glb", sphere.GetMeshGL(), {});
#endif
}

TEST(SDF, CubeVoid) {
  CubeVoid voidSDF;

  EXPECT_EQ(voidSDF({0, 0, 0}), -1);
  EXPECT_EQ(voidSDF({0, 0, 1}), 0);
  EXPECT_EQ(voidSDF({0, 1, 1}), 0);
  EXPECT_EQ(voidSDF({-1, 0, 0}), 0);
  EXPECT_EQ(voidSDF({1, 1, -1}), 0);
  EXPECT_EQ(voidSDF({2, 0, 0}), 1);
  EXPECT_EQ(voidSDF({2, -2, 0}), 1);
  EXPECT_EQ(voidSDF({-2, 2, 2}), 1);
}

TEST(SDF, Bounds) {
  const double size = 4;
  const double edgeLength = 1;

<<<<<<< HEAD
  MeshGL levelSet = MeshGL::LevelSet(
      CubeVoid(), {vec3(-size / 2), vec3(size / 2)}, edgeLength);
  Manifold cubeVoid(levelSet);
=======
  Manifold cubeVoid = Manifold::LevelSet(
      CubeVoid(), {glm::vec3(-size / 2), glm::vec3(size / 2)}, edgeLength);
>>>>>>> fbf07bf9
  Box bounds = cubeVoid.BoundingBox();
  const double precision = cubeVoid.Precision();
#ifdef MANIFOLD_EXPORT
  if (options.exportModels)
    ExportMesh("cubeVoid.glb", cubeVoid.GetMeshGL(), {});
#endif

  EXPECT_EQ(cubeVoid.Status(), Manifold::Error::NoError);
  EXPECT_EQ(cubeVoid.Genus(), -1);
  const double outerBound = size / 2 + edgeLength / 2;
  EXPECT_NEAR(bounds.min.x, -outerBound, precision);
  EXPECT_NEAR(bounds.min.y, -outerBound, precision);
  EXPECT_NEAR(bounds.min.z, -outerBound, precision);
  EXPECT_NEAR(bounds.max.x, outerBound, precision);
  EXPECT_NEAR(bounds.max.y, outerBound, precision);
  EXPECT_NEAR(bounds.max.z, outerBound, precision);
}

TEST(SDF, Bounds2) {
  const double size = 4;
  const double edgeLength = 1;

<<<<<<< HEAD
  Manifold cubeVoid(MeshGL::LevelSet(
      CubeVoid(), {vec3(-size / 2), vec3(size / 2)}, edgeLength));
=======
  Manifold cubeVoid = Manifold::LevelSet(
      CubeVoid(), {glm::vec3(-size / 2), glm::vec3(size / 2)}, edgeLength);
>>>>>>> fbf07bf9
  Box bounds = cubeVoid.BoundingBox();
  const double precision = cubeVoid.Precision();
#ifdef MANIFOLD_EXPORT
  if (options.exportModels)
    ExportMesh("cubeVoid2.glb", cubeVoid.GetMeshGL(), {});
#endif

  EXPECT_EQ(cubeVoid.Status(), Manifold::Error::NoError);
  EXPECT_EQ(cubeVoid.Genus(), -1);
  const double outerBound = size / 2 + edgeLength / 2;
  EXPECT_NEAR(bounds.min.x, -outerBound, precision);
  EXPECT_NEAR(bounds.min.y, -outerBound, precision);
  EXPECT_NEAR(bounds.min.z, -outerBound, precision);
  EXPECT_NEAR(bounds.max.x, outerBound, precision);
  EXPECT_NEAR(bounds.max.y, outerBound, precision);
  EXPECT_NEAR(bounds.max.z, outerBound, precision);
}

TEST(SDF, Surface) {
  const double size = 4;
  const double edgeLength = 0.5;

<<<<<<< HEAD
  Manifold cubeVoid(MeshGL::LevelSet(
      CubeVoid(), {vec3(-size / 2), vec3(size / 2)}, edgeLength));
=======
  Manifold cubeVoid = Manifold::LevelSet(
      CubeVoid(), {glm::vec3(-size / 2), glm::vec3(size / 2)}, edgeLength);
>>>>>>> fbf07bf9

  Manifold cube = Manifold::Cube(vec3(size), true);
  cube -= cubeVoid;
  Box bounds = cube.BoundingBox();
  const double precision = cube.Precision();
#ifdef MANIFOLD_EXPORT
  if (options.exportModels) ExportMesh("cube.gltf", cube.GetMesh(), {});
#endif

  EXPECT_EQ(cubeVoid.Status(), Manifold::Error::NoError);
  EXPECT_EQ(cube.Genus(), 0);
  auto prop = cube.GetProperties();
  EXPECT_NEAR(prop.volume, 8, 0.001);
  EXPECT_NEAR(prop.surfaceArea, 24, 0.001);
  EXPECT_NEAR(bounds.min.x, -1, precision);
  EXPECT_NEAR(bounds.min.y, -1, precision);
  EXPECT_NEAR(bounds.min.z, -1, precision);
  EXPECT_NEAR(bounds.max.x, 1, precision);
  EXPECT_NEAR(bounds.max.y, 1, precision);
  EXPECT_NEAR(bounds.max.z, 1, precision);
}

TEST(SDF, Resize) {
<<<<<<< HEAD
  const double size = 20;
  Manifold layers(MeshGL::LevelSet(Layers(), {vec3(0), vec3(size)}, 1));
=======
  const float size = 20;
  Manifold layers =
      Manifold::LevelSet(Layers(), {glm::vec3(0), glm::vec3(size)}, 1);
>>>>>>> fbf07bf9
#ifdef MANIFOLD_EXPORT
  if (options.exportModels) ExportMesh("layers.gltf", layers.GetMesh(), {});
#endif

  EXPECT_EQ(layers.Status(), Manifold::Error::NoError);
  EXPECT_EQ(layers.Genus(), -8);
}

TEST(SDF, SineSurface) {
<<<<<<< HEAD
  MeshGL surface = MeshGL::LevelSet(
      [](vec3 p) {
        double mid = std::sin(p.x) + std::sin(p.y);
        return (p.z > mid - 0.5 && p.z < mid + 0.5) ? 1.0 : -1.0;
      },
      {vec3(-1.75 * glm::pi<double>()), vec3(1.75 * glm::pi<double>())}, 1);
  Manifold smoothed = Manifold(surface).SmoothOut(180).RefineToLength(0.05);
=======
  Manifold surface = Manifold::LevelSet(
      [](glm::vec3 p) {
        float mid = glm::sin(p.x) + glm::sin(p.y);
        return (p.z > mid - 0.5 && p.z < mid + 0.5) ? 1.0f : -1.0f;
      },
      {glm::vec3(-1.75 * glm::pi<float>()), glm::vec3(1.75 * glm::pi<float>())},
      1);
  Manifold smoothed = surface.SmoothOut(180).RefineToLength(0.05);
>>>>>>> fbf07bf9

  EXPECT_EQ(smoothed.Status(), Manifold::Error::NoError);
  EXPECT_EQ(smoothed.Genus(), 38);

#ifdef MANIFOLD_EXPORT
  if (options.exportModels)
    ExportMesh("sinesurface.glb", smoothed.GetMeshGL(), {});
#endif
}

TEST(SDF, Blobs) {
<<<<<<< HEAD
  const double blend = 1;
  std::vector<vec4> balls = {{0, 0, 0, 2},     //
                             {1, 2, 3, 2},     //
                             {-2, 2, -2, 1},   //
                             {-2, -3, -2, 2},  //
                             {-3, -1, -3, 1},  //
                             {2, -3, -2, 2},   //
                             {-2, 3, 2, 2},    //
                             {-2, -3, 2, 2},   //
                             {1, -1, 1, -2},   //
                             {-4, -3, -2, 1}};
  MeshGL blobs = MeshGL::LevelSet(
      [&balls, blend](vec3 p) {
        double d = 0;
=======
  const float blend = 1;
  std::vector<glm::vec4> balls = {{0, 0, 0, 2},     //
                                  {1, 2, 3, 2},     //
                                  {-2, 2, -2, 1},   //
                                  {-2, -3, -2, 2},  //
                                  {-3, -1, -3, 1},  //
                                  {2, -3, -2, 2},   //
                                  {-2, 3, 2, 2},    //
                                  {-2, -3, 2, 2},   //
                                  {1, -1, 1, -2},   //
                                  {-4, -3, -2, 1}};
  Manifold blobs = Manifold::LevelSet(
      [&balls, blend](glm::vec3 p) {
        float d = 0;
>>>>>>> fbf07bf9
        for (const auto& ball : balls) {
          d += glm::sign(ball.w) *
               glm::smoothstep(-blend, blend,
                               std::abs(ball.w) - glm::length(vec3(ball) - p));
        }
        return d;
      },
<<<<<<< HEAD
      {vec3(-5), vec3(5)}, 0.05, 0.5);
=======
      {glm::vec3(-5), glm::vec3(5)}, 0.05, 0.5);
>>>>>>> fbf07bf9

  const int chi = blobs.NumVert() - blobs.NumTri() / 2;
  const int genus = 1 - chi / 2;
  EXPECT_EQ(genus, 0);

#ifdef MANIFOLD_EXPORT
  if (options.exportModels) ExportMesh("blobs.glb", blobs.GetMeshGL(), {});
#endif
}<|MERGE_RESOLUTION|>--- conflicted
+++ resolved
@@ -36,11 +36,11 @@
 
 TEST(SDF, SphereShell) {
   Manifold sphere = Manifold::LevelSet(
-      [](glm::vec3 pos) {
-        const float r = glm::length(pos);
+      [](vec3 pos) {
+        const double r = glm::length(pos);
         return glm::min(1 - r, r - 0.995f);
       },
-      {glm::vec3(-1.1), glm::vec3(1.1)}, 0.01, 0, 0.0001);
+      {vec3(-1.1), vec3(1.1)}, 0.01, 0, 0.0001);
 
   EXPECT_NEAR(sphere.Genus(), 11500, 1000);
 
@@ -67,14 +67,8 @@
   const double size = 4;
   const double edgeLength = 1;
 
-<<<<<<< HEAD
-  MeshGL levelSet = MeshGL::LevelSet(
+  Manifold cubeVoid = Manifold::LevelSet(
       CubeVoid(), {vec3(-size / 2), vec3(size / 2)}, edgeLength);
-  Manifold cubeVoid(levelSet);
-=======
-  Manifold cubeVoid = Manifold::LevelSet(
-      CubeVoid(), {glm::vec3(-size / 2), glm::vec3(size / 2)}, edgeLength);
->>>>>>> fbf07bf9
   Box bounds = cubeVoid.BoundingBox();
   const double precision = cubeVoid.Precision();
 #ifdef MANIFOLD_EXPORT
@@ -97,13 +91,8 @@
   const double size = 4;
   const double edgeLength = 1;
 
-<<<<<<< HEAD
-  Manifold cubeVoid(MeshGL::LevelSet(
-      CubeVoid(), {vec3(-size / 2), vec3(size / 2)}, edgeLength));
-=======
   Manifold cubeVoid = Manifold::LevelSet(
-      CubeVoid(), {glm::vec3(-size / 2), glm::vec3(size / 2)}, edgeLength);
->>>>>>> fbf07bf9
+      CubeVoid(), {vec3(-size / 2), vec3(size / 2)}, edgeLength);
   Box bounds = cubeVoid.BoundingBox();
   const double precision = cubeVoid.Precision();
 #ifdef MANIFOLD_EXPORT
@@ -126,13 +115,8 @@
   const double size = 4;
   const double edgeLength = 0.5;
 
-<<<<<<< HEAD
-  Manifold cubeVoid(MeshGL::LevelSet(
-      CubeVoid(), {vec3(-size / 2), vec3(size / 2)}, edgeLength));
-=======
   Manifold cubeVoid = Manifold::LevelSet(
-      CubeVoid(), {glm::vec3(-size / 2), glm::vec3(size / 2)}, edgeLength);
->>>>>>> fbf07bf9
+      CubeVoid(), {vec3(-size / 2), vec3(size / 2)}, edgeLength);
 
   Manifold cube = Manifold::Cube(vec3(size), true);
   cube -= cubeVoid;
@@ -156,14 +140,8 @@
 }
 
 TEST(SDF, Resize) {
-<<<<<<< HEAD
   const double size = 20;
-  Manifold layers(MeshGL::LevelSet(Layers(), {vec3(0), vec3(size)}, 1));
-=======
-  const float size = 20;
-  Manifold layers =
-      Manifold::LevelSet(Layers(), {glm::vec3(0), glm::vec3(size)}, 1);
->>>>>>> fbf07bf9
+  Manifold layers = Manifold::LevelSet(Layers(), {vec3(0), vec3(size)}, 1);
 #ifdef MANIFOLD_EXPORT
   if (options.exportModels) ExportMesh("layers.gltf", layers.GetMesh(), {});
 #endif
@@ -173,24 +151,13 @@
 }
 
 TEST(SDF, SineSurface) {
-<<<<<<< HEAD
-  MeshGL surface = MeshGL::LevelSet(
+  Manifold surface = Manifold::LevelSet(
       [](vec3 p) {
-        double mid = std::sin(p.x) + std::sin(p.y);
-        return (p.z > mid - 0.5 && p.z < mid + 0.5) ? 1.0 : -1.0;
+        double mid = glm::sin(p.x) + glm::sin(p.y);
+        return (p.z > mid - 0.5 && p.z < mid + 0.5) ? 1.0f : -1.0f;
       },
       {vec3(-1.75 * glm::pi<double>()), vec3(1.75 * glm::pi<double>())}, 1);
-  Manifold smoothed = Manifold(surface).SmoothOut(180).RefineToLength(0.05);
-=======
-  Manifold surface = Manifold::LevelSet(
-      [](glm::vec3 p) {
-        float mid = glm::sin(p.x) + glm::sin(p.y);
-        return (p.z > mid - 0.5 && p.z < mid + 0.5) ? 1.0f : -1.0f;
-      },
-      {glm::vec3(-1.75 * glm::pi<float>()), glm::vec3(1.75 * glm::pi<float>())},
-      1);
   Manifold smoothed = surface.SmoothOut(180).RefineToLength(0.05);
->>>>>>> fbf07bf9
 
   EXPECT_EQ(smoothed.Status(), Manifold::Error::NoError);
   EXPECT_EQ(smoothed.Genus(), 38);
@@ -202,23 +169,7 @@
 }
 
 TEST(SDF, Blobs) {
-<<<<<<< HEAD
   const double blend = 1;
-  std::vector<vec4> balls = {{0, 0, 0, 2},     //
-                             {1, 2, 3, 2},     //
-                             {-2, 2, -2, 1},   //
-                             {-2, -3, -2, 2},  //
-                             {-3, -1, -3, 1},  //
-                             {2, -3, -2, 2},   //
-                             {-2, 3, 2, 2},    //
-                             {-2, -3, 2, 2},   //
-                             {1, -1, 1, -2},   //
-                             {-4, -3, -2, 1}};
-  MeshGL blobs = MeshGL::LevelSet(
-      [&balls, blend](vec3 p) {
-        double d = 0;
-=======
-  const float blend = 1;
   std::vector<glm::vec4> balls = {{0, 0, 0, 2},     //
                                   {1, 2, 3, 2},     //
                                   {-2, 2, -2, 1},   //
@@ -230,9 +181,8 @@
                                   {1, -1, 1, -2},   //
                                   {-4, -3, -2, 1}};
   Manifold blobs = Manifold::LevelSet(
-      [&balls, blend](glm::vec3 p) {
-        float d = 0;
->>>>>>> fbf07bf9
+      [&balls, blend](vec3 p) {
+        double d = 0;
         for (const auto& ball : balls) {
           d += glm::sign(ball.w) *
                glm::smoothstep(-blend, blend,
@@ -240,11 +190,7 @@
         }
         return d;
       },
-<<<<<<< HEAD
       {vec3(-5), vec3(5)}, 0.05, 0.5);
-=======
-      {glm::vec3(-5), glm::vec3(5)}, 0.05, 0.5);
->>>>>>> fbf07bf9
 
   const int chi = blobs.NumVert() - blobs.NumTri() / 2;
   const int genus = 1 - chi / 2;
